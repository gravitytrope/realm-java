package com.tightdb.typed;

import java.nio.ByteBuffer;
import java.util.Date;

import com.tightdb.ColumnType;
import com.tightdb.Group;
import com.tightdb.Mixed;
import com.tightdb.Table;
import com.tightdb.TableSpec;

public abstract class AbstractTable<Cursor, View, Query> extends AbstractTableOrView<Cursor, View, Query> {

	static {
		TightDB.loadLibrary();
	}

	protected final Table table;

	public AbstractTable(EntityTypes<?, View, Cursor, Query> types) {
		this(types, new Table());
	}

	public AbstractTable(EntityTypes<?, View, Cursor, Query> types, Group group) {
		this(types, group.getTable(types.getTableClass().getSimpleName()));
	}

	@SuppressWarnings("unchecked")
	protected AbstractTable(EntityTypes<?, View, Cursor, Query> types, Table table) {
		super(types, table);
		this.table = table;
		if (table != null && table.getTableSpec().getColumnCount() <= 0) {
			// Build table schema
			final TableSpec spec = new TableSpec();
			specifyTableStructure((Class<? extends AbstractTable<?, ?, ?>>) types.getTableClass(), spec);
			table.updateFromSpec(spec);
		}
	}

	public boolean isValid() {
		return table.isValid();
	}

	@Override
	public String getName() {
		return getClass().getSimpleName();
	}

	/**
	 * Returns the number of columns in the table.
	 * 
	 * @return the number of columns.
	 */
	public long getColumnCount() {
		return table.getColumnCount();
	}

	/**
	 * Returns the name of a column identified by columnIndex. Notice that the
	 * index is zero based.
	 * 
	 * @param columnIndex
	 *            the column index
	 * @return the name of the column
	 */
	public String getColumnName(long columnIndex) {
		return table.getColumnName(columnIndex);
	}

	/**
	 * Returns the 0-based index of a column based on the name.
	 * 
	 * @param columnName
	 *            the column name
	 * @return the index, -1 if not found
	 */
	public long getColumnIndex(String columnName) {
		return table.getColumnIndex(columnName);
	}

	/**
	 * Get the type of a column identified by the columnIdex.
	 * 
	 * @param columnIndex
	 *            index of the column.
	 * @return Type of the particular column.
	 */
	public ColumnType getColumnType(long columnIndex) {
		return table.getColumnType(columnIndex);
	}

	protected static void addLongColumn(TableSpec spec, String name) {
		spec.addColumn(ColumnType.ColumnTypeInt, name);
	}

	protected static void addFloatColumn(TableSpec spec, String name) {
		spec.addColumn(ColumnType.ColumnTypeFloat, name);
	}

	protected static void addDoubleColumn(TableSpec spec, String name) {
		spec.addColumn(ColumnType.ColumnTypeDouble, name);
	}

	protected static void addStringColumn(TableSpec spec, String name) {
		spec.addColumn(ColumnType.ColumnTypeString, name);
	}

	protected static void addBooleanColumn(TableSpec spec, String name) {
		spec.addColumn(ColumnType.ColumnTypeBool, name);
	}

	protected static void addBinaryColumn(TableSpec spec, String name) {
		spec.addColumn(ColumnType.ColumnTypeBinary, name);
	}

	protected static void addDateColumn(TableSpec spec, String name) {
		spec.addColumn(ColumnType.ColumnTypeDate, name);
	}

	protected static void addMixedColumn(TableSpec spec, String name) {
		spec.addColumn(ColumnType.ColumnTypeMixed, name);
	}

	@SuppressWarnings("unchecked")
	protected static void addTableColumn(TableSpec spec, String name, AbstractTable<?, ?, ?> subtable) {
		TableSpec subspec = spec.addSubtableColumn(name);
		specifyTableStructure((Class<? extends AbstractTable<?, ?, ?>>) subtable.getClass(), subspec);
	}

	protected static void specifyTableStructure(Class<? extends AbstractTable<?, ?, ?>> tableClass, TableSpec spec) {
		try {
			tableClass.getMethod("specifyStructure", TableSpec.class).invoke(tableClass, spec);
		} catch (Exception e) {
			throw new RuntimeException("Couldn't specify the table structure!", e);
		}
	}

	protected void insertLong(long columnIndex, long rowIndex, long value) {
		table.insertLong(columnIndex, rowIndex, value);
	}

	protected void insertFloat(long columnIndex, long rowIndex, float value) {
		table.insertFloat(columnIndex, rowIndex, value);
	}

	protected void insertDouble(long columnIndex, long rowIndex, double value) {
		table.insertDouble(columnIndex, rowIndex, value);
	}

	protected void insertString(long columnIndex, long rowIndex, String value) {
		table.insertString(columnIndex, rowIndex, value);
	}

	protected void insertBoolean(long columnIndex, long rowIndex, boolean value) {
		table.insertBoolean(columnIndex, rowIndex, value);
	}

	protected void insertBinary(long columnIndex, long rowIndex, byte[] value) {
		ByteBuffer buffer = ByteBuffer.allocateDirect(value.length);
		buffer.put(value);

		table.insertBinary(columnIndex, rowIndex, buffer);
	}

	protected void insertBinary(long columnIndex, long rowIndex, ByteBuffer value) {
		table.insertBinary(columnIndex, rowIndex, value);
	}

	protected void insertDate(long columnIndex, long rowIndex, Date value) {
		table.insertDate(columnIndex, rowIndex, value);
	}

	protected void insertMixed(long columnIndex, long rowIndex, Object value) {
		Mixed mixed = Mixed.mixedValue(value);
		table.insertMixed(columnIndex, rowIndex, mixed);
	}

	protected void insertTable(long columnIndex, long rowIndex, Object[][] values) {
		table.insertSubTable(columnIndex, rowIndex, values);
	}

	protected void insertDone() {
		table.insertDone();
	}

	public void setIndex(long columnIndex) {
		table.setIndex(columnIndex);
	}

	public boolean hasIndex(long columnIndex) {
		return table.hasIndex(columnIndex);
	}

	public void optimize() {
		table.optimize();
	}

	public Query where() {
		return AbstractQuery.createQuery(types.getQueryClass(), table, table.where());
	}

<<<<<<< HEAD
	// Experimental
	
	public long findSorted(long columnIndex, long value) {
		return table.findSortedLong(columnIndex, value);
	}

=======
	// experimental
	public void moveLastOver(long rowIndex) {
		table.moveLastOver(rowIndex);
	}
>>>>>>> 887fd470
}
<|MERGE_RESOLUTION|>--- conflicted
+++ resolved
@@ -1,215 +1,211 @@
-package com.tightdb.typed;
-
-import java.nio.ByteBuffer;
-import java.util.Date;
-
-import com.tightdb.ColumnType;
-import com.tightdb.Group;
-import com.tightdb.Mixed;
-import com.tightdb.Table;
-import com.tightdb.TableSpec;
-
-public abstract class AbstractTable<Cursor, View, Query> extends AbstractTableOrView<Cursor, View, Query> {
-
-	static {
-		TightDB.loadLibrary();
-	}
-
-	protected final Table table;
-
-	public AbstractTable(EntityTypes<?, View, Cursor, Query> types) {
-		this(types, new Table());
-	}
-
-	public AbstractTable(EntityTypes<?, View, Cursor, Query> types, Group group) {
-		this(types, group.getTable(types.getTableClass().getSimpleName()));
-	}
-
-	@SuppressWarnings("unchecked")
-	protected AbstractTable(EntityTypes<?, View, Cursor, Query> types, Table table) {
-		super(types, table);
-		this.table = table;
-		if (table != null && table.getTableSpec().getColumnCount() <= 0) {
-			// Build table schema
-			final TableSpec spec = new TableSpec();
-			specifyTableStructure((Class<? extends AbstractTable<?, ?, ?>>) types.getTableClass(), spec);
-			table.updateFromSpec(spec);
-		}
-	}
-
-	public boolean isValid() {
-		return table.isValid();
-	}
-
-	@Override
-	public String getName() {
-		return getClass().getSimpleName();
-	}
-
-	/**
-	 * Returns the number of columns in the table.
-	 * 
-	 * @return the number of columns.
-	 */
-	public long getColumnCount() {
-		return table.getColumnCount();
-	}
-
-	/**
-	 * Returns the name of a column identified by columnIndex. Notice that the
-	 * index is zero based.
-	 * 
-	 * @param columnIndex
-	 *            the column index
-	 * @return the name of the column
-	 */
-	public String getColumnName(long columnIndex) {
-		return table.getColumnName(columnIndex);
-	}
-
-	/**
-	 * Returns the 0-based index of a column based on the name.
-	 * 
-	 * @param columnName
-	 *            the column name
-	 * @return the index, -1 if not found
-	 */
-	public long getColumnIndex(String columnName) {
-		return table.getColumnIndex(columnName);
-	}
-
-	/**
-	 * Get the type of a column identified by the columnIdex.
-	 * 
-	 * @param columnIndex
-	 *            index of the column.
-	 * @return Type of the particular column.
-	 */
-	public ColumnType getColumnType(long columnIndex) {
-		return table.getColumnType(columnIndex);
-	}
-
-	protected static void addLongColumn(TableSpec spec, String name) {
-		spec.addColumn(ColumnType.ColumnTypeInt, name);
-	}
-
-	protected static void addFloatColumn(TableSpec spec, String name) {
-		spec.addColumn(ColumnType.ColumnTypeFloat, name);
-	}
-
-	protected static void addDoubleColumn(TableSpec spec, String name) {
-		spec.addColumn(ColumnType.ColumnTypeDouble, name);
-	}
-
-	protected static void addStringColumn(TableSpec spec, String name) {
-		spec.addColumn(ColumnType.ColumnTypeString, name);
-	}
-
-	protected static void addBooleanColumn(TableSpec spec, String name) {
-		spec.addColumn(ColumnType.ColumnTypeBool, name);
-	}
-
-	protected static void addBinaryColumn(TableSpec spec, String name) {
-		spec.addColumn(ColumnType.ColumnTypeBinary, name);
-	}
-
-	protected static void addDateColumn(TableSpec spec, String name) {
-		spec.addColumn(ColumnType.ColumnTypeDate, name);
-	}
-
-	protected static void addMixedColumn(TableSpec spec, String name) {
-		spec.addColumn(ColumnType.ColumnTypeMixed, name);
-	}
-
-	@SuppressWarnings("unchecked")
-	protected static void addTableColumn(TableSpec spec, String name, AbstractTable<?, ?, ?> subtable) {
-		TableSpec subspec = spec.addSubtableColumn(name);
-		specifyTableStructure((Class<? extends AbstractTable<?, ?, ?>>) subtable.getClass(), subspec);
-	}
-
-	protected static void specifyTableStructure(Class<? extends AbstractTable<?, ?, ?>> tableClass, TableSpec spec) {
-		try {
-			tableClass.getMethod("specifyStructure", TableSpec.class).invoke(tableClass, spec);
-		} catch (Exception e) {
-			throw new RuntimeException("Couldn't specify the table structure!", e);
-		}
-	}
-
-	protected void insertLong(long columnIndex, long rowIndex, long value) {
-		table.insertLong(columnIndex, rowIndex, value);
-	}
-
-	protected void insertFloat(long columnIndex, long rowIndex, float value) {
-		table.insertFloat(columnIndex, rowIndex, value);
-	}
-
-	protected void insertDouble(long columnIndex, long rowIndex, double value) {
-		table.insertDouble(columnIndex, rowIndex, value);
-	}
-
-	protected void insertString(long columnIndex, long rowIndex, String value) {
-		table.insertString(columnIndex, rowIndex, value);
-	}
-
-	protected void insertBoolean(long columnIndex, long rowIndex, boolean value) {
-		table.insertBoolean(columnIndex, rowIndex, value);
-	}
-
-	protected void insertBinary(long columnIndex, long rowIndex, byte[] value) {
-		ByteBuffer buffer = ByteBuffer.allocateDirect(value.length);
-		buffer.put(value);
-
-		table.insertBinary(columnIndex, rowIndex, buffer);
-	}
-
-	protected void insertBinary(long columnIndex, long rowIndex, ByteBuffer value) {
-		table.insertBinary(columnIndex, rowIndex, value);
-	}
-
-	protected void insertDate(long columnIndex, long rowIndex, Date value) {
-		table.insertDate(columnIndex, rowIndex, value);
-	}
-
-	protected void insertMixed(long columnIndex, long rowIndex, Object value) {
-		Mixed mixed = Mixed.mixedValue(value);
-		table.insertMixed(columnIndex, rowIndex, mixed);
-	}
-
-	protected void insertTable(long columnIndex, long rowIndex, Object[][] values) {
-		table.insertSubTable(columnIndex, rowIndex, values);
-	}
-
-	protected void insertDone() {
-		table.insertDone();
-	}
-
-	public void setIndex(long columnIndex) {
-		table.setIndex(columnIndex);
-	}
-
-	public boolean hasIndex(long columnIndex) {
-		return table.hasIndex(columnIndex);
-	}
-
-	public void optimize() {
-		table.optimize();
-	}
-
-	public Query where() {
-		return AbstractQuery.createQuery(types.getQueryClass(), table, table.where());
-	}
-
-<<<<<<< HEAD
-	// Experimental
-	
-	public long findSorted(long columnIndex, long value) {
-		return table.findSortedLong(columnIndex, value);
-	}
-
-=======
-	// experimental
-	public void moveLastOver(long rowIndex) {
-		table.moveLastOver(rowIndex);
-	}
->>>>>>> 887fd470
-}
+package com.tightdb.typed;
+
+import java.nio.ByteBuffer;
+import java.util.Date;
+
+import com.tightdb.ColumnType;
+import com.tightdb.Group;
+import com.tightdb.Mixed;
+import com.tightdb.Table;
+import com.tightdb.TableSpec;
+
+public abstract class AbstractTable<Cursor, View, Query> extends AbstractTableOrView<Cursor, View, Query> {
+
+	static {
+		TightDB.loadLibrary();
+	}
+
+	protected final Table table;
+
+	public AbstractTable(EntityTypes<?, View, Cursor, Query> types) {
+		this(types, new Table());
+	}
+
+	public AbstractTable(EntityTypes<?, View, Cursor, Query> types, Group group) {
+		this(types, group.getTable(types.getTableClass().getSimpleName()));
+	}
+
+	@SuppressWarnings("unchecked")
+	protected AbstractTable(EntityTypes<?, View, Cursor, Query> types, Table table) {
+		super(types, table);
+		this.table = table;
+		if (table != null && table.getTableSpec().getColumnCount() <= 0) {
+			// Build table schema
+			final TableSpec spec = new TableSpec();
+			specifyTableStructure((Class<? extends AbstractTable<?, ?, ?>>) types.getTableClass(), spec);
+			table.updateFromSpec(spec);
+		}
+	}
+
+	public boolean isValid() {
+		return table.isValid();
+	}
+
+	@Override
+	public String getName() {
+		return getClass().getSimpleName();
+	}
+
+	/**
+	 * Returns the number of columns in the table.
+	 * 
+	 * @return the number of columns.
+	 */
+	public long getColumnCount() {
+		return table.getColumnCount();
+	}
+
+	/**
+	 * Returns the name of a column identified by columnIndex. Notice that the
+	 * index is zero based.
+	 * 
+	 * @param columnIndex
+	 *            the column index
+	 * @return the name of the column
+	 */
+	public String getColumnName(long columnIndex) {
+		return table.getColumnName(columnIndex);
+	}
+
+	/**
+	 * Returns the 0-based index of a column based on the name.
+	 * 
+	 * @param columnName
+	 *            the column name
+	 * @return the index, -1 if not found
+	 */
+	public long getColumnIndex(String columnName) {
+		return table.getColumnIndex(columnName);
+	}
+
+	/**
+	 * Get the type of a column identified by the columnIdex.
+	 * 
+	 * @param columnIndex
+	 *            index of the column.
+	 * @return Type of the particular column.
+	 */
+	public ColumnType getColumnType(long columnIndex) {
+		return table.getColumnType(columnIndex);
+	}
+
+	protected static void addLongColumn(TableSpec spec, String name) {
+		spec.addColumn(ColumnType.ColumnTypeInt, name);
+	}
+
+	protected static void addFloatColumn(TableSpec spec, String name) {
+		spec.addColumn(ColumnType.ColumnTypeFloat, name);
+	}
+
+	protected static void addDoubleColumn(TableSpec spec, String name) {
+		spec.addColumn(ColumnType.ColumnTypeDouble, name);
+	}
+
+	protected static void addStringColumn(TableSpec spec, String name) {
+		spec.addColumn(ColumnType.ColumnTypeString, name);
+	}
+
+	protected static void addBooleanColumn(TableSpec spec, String name) {
+		spec.addColumn(ColumnType.ColumnTypeBool, name);
+	}
+
+	protected static void addBinaryColumn(TableSpec spec, String name) {
+		spec.addColumn(ColumnType.ColumnTypeBinary, name);
+	}
+
+	protected static void addDateColumn(TableSpec spec, String name) {
+		spec.addColumn(ColumnType.ColumnTypeDate, name);
+	}
+
+	protected static void addMixedColumn(TableSpec spec, String name) {
+		spec.addColumn(ColumnType.ColumnTypeMixed, name);
+	}
+
+	@SuppressWarnings("unchecked")
+	protected static void addTableColumn(TableSpec spec, String name, AbstractTable<?, ?, ?> subtable) {
+		TableSpec subspec = spec.addSubtableColumn(name);
+		specifyTableStructure((Class<? extends AbstractTable<?, ?, ?>>) subtable.getClass(), subspec);
+	}
+
+	protected static void specifyTableStructure(Class<? extends AbstractTable<?, ?, ?>> tableClass, TableSpec spec) {
+		try {
+			tableClass.getMethod("specifyStructure", TableSpec.class).invoke(tableClass, spec);
+		} catch (Exception e) {
+			throw new RuntimeException("Couldn't specify the table structure!", e);
+		}
+	}
+
+	protected void insertLong(long columnIndex, long rowIndex, long value) {
+		table.insertLong(columnIndex, rowIndex, value);
+	}
+
+	protected void insertFloat(long columnIndex, long rowIndex, float value) {
+		table.insertFloat(columnIndex, rowIndex, value);
+	}
+
+	protected void insertDouble(long columnIndex, long rowIndex, double value) {
+		table.insertDouble(columnIndex, rowIndex, value);
+	}
+
+	protected void insertString(long columnIndex, long rowIndex, String value) {
+		table.insertString(columnIndex, rowIndex, value);
+	}
+
+	protected void insertBoolean(long columnIndex, long rowIndex, boolean value) {
+		table.insertBoolean(columnIndex, rowIndex, value);
+	}
+
+	protected void insertBinary(long columnIndex, long rowIndex, byte[] value) {
+		ByteBuffer buffer = ByteBuffer.allocateDirect(value.length);
+		buffer.put(value);
+
+		table.insertBinary(columnIndex, rowIndex, buffer);
+	}
+
+	protected void insertBinary(long columnIndex, long rowIndex, ByteBuffer value) {
+		table.insertBinary(columnIndex, rowIndex, value);
+	}
+
+	protected void insertDate(long columnIndex, long rowIndex, Date value) {
+		table.insertDate(columnIndex, rowIndex, value);
+	}
+
+	protected void insertMixed(long columnIndex, long rowIndex, Object value) {
+		Mixed mixed = Mixed.mixedValue(value);
+		table.insertMixed(columnIndex, rowIndex, mixed);
+	}
+
+	protected void insertTable(long columnIndex, long rowIndex, Object[][] values) {
+		table.insertSubTable(columnIndex, rowIndex, values);
+	}
+
+	protected void insertDone() {
+		table.insertDone();
+	}
+
+	public void setIndex(long columnIndex) {
+		table.setIndex(columnIndex);
+	}
+
+	public boolean hasIndex(long columnIndex) {
+		return table.hasIndex(columnIndex);
+	}
+
+	public void optimize() {
+		table.optimize();
+	}
+
+	public Query where() {
+		return AbstractQuery.createQuery(types.getQueryClass(), table, table.where());
+	}
+
+	// Experimental
+	
+	public long findSorted(long columnIndex, long value) {
+		return table.findSortedLong(columnIndex, value);
+        }
+	
+	public void moveLastOver(long rowIndex) {
+		table.moveLastOver(rowIndex);
+	}
+}