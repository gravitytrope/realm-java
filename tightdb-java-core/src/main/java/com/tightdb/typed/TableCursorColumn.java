package com.tightdb.typed;

import java.util.Iterator;

import com.tightdb.Table;

public class TableCursorColumn<Cursor, View, Query, Subcursor, Subtable extends AbstractTable<Subcursor, ?, ?>> extends
		AbstractColumn<Subtable, Cursor, View, Query> implements Iterable<Subcursor> {

	private final Class<Subtable> subtableClass;

	public TableCursorColumn(EntityTypes<?, View, Cursor, Query> types, AbstractCursor<Cursor> cursor, int index,
			String name, Class<Subtable> subtableClass) {
		super(types, cursor, index, name);
		this.subtableClass = subtableClass;
	}

	@Override
	public Subtable get() {
		Table subTableBase = cursor.tableOrView.getSubTable(columnIndex, cursor.getPosition());
		return AbstractSubtable.createSubtable(subtableClass, subTableBase);
	}

	@Override
	public void set(Subtable value) {
<<<<<<< HEAD
		throw new UnsupportedOperationException("Set() for Subtables is not implemented yet"); 
		// FIXME: maybe implement this is future?
=======
		if (value != null) {
			// FIXME: maybe implement this is future? (or replace it with set( Object[][] ) method?
			throw new UnsupportedOperationException();
		}
>>>>>>> 123c628d
	}

	@Override
	public String getReadableValue() {
		return "subtable";
	}

	public long size() {
		return cursor.tableOrView.getSubTableSize(columnIndex, cursor.getPosition());
	}

	public boolean isEmpty() {
		return size() == 0;
	}

	public void clear() {
		cursor.tableOrView.clearSubTable(columnIndex, cursor.getPosition());
	}

	public Subcursor at(long position) {
		return subcursor(position);
	}

	public Subcursor first() {
		return subcursor(0);
	}

	public Subcursor last() {
		return subcursor(size() - 1);
	}

	protected Subcursor subcursor(long position) {
		Subtable subtable = get();
		return AbstractCursor.createCursor(subtable.types.getCursorClass(), subtable.tableOrView, position);
	}

	@Override
	public Iterator<Subcursor> iterator() {
		return new TableOrViewIterator<Subcursor>(get());
	}

}
<|MERGE_RESOLUTION|>--- conflicted
+++ resolved
@@ -1,76 +1,71 @@
-package com.tightdb.typed;
-
-import java.util.Iterator;
-
-import com.tightdb.Table;
-
-public class TableCursorColumn<Cursor, View, Query, Subcursor, Subtable extends AbstractTable<Subcursor, ?, ?>> extends
-		AbstractColumn<Subtable, Cursor, View, Query> implements Iterable<Subcursor> {
-
-	private final Class<Subtable> subtableClass;
-
-	public TableCursorColumn(EntityTypes<?, View, Cursor, Query> types, AbstractCursor<Cursor> cursor, int index,
-			String name, Class<Subtable> subtableClass) {
-		super(types, cursor, index, name);
-		this.subtableClass = subtableClass;
-	}
-
-	@Override
-	public Subtable get() {
-		Table subTableBase = cursor.tableOrView.getSubTable(columnIndex, cursor.getPosition());
-		return AbstractSubtable.createSubtable(subtableClass, subTableBase);
-	}
-
-	@Override
-	public void set(Subtable value) {
-<<<<<<< HEAD
-		throw new UnsupportedOperationException("Set() for Subtables is not implemented yet"); 
-		// FIXME: maybe implement this is future?
-=======
-		if (value != null) {
-			// FIXME: maybe implement this is future? (or replace it with set( Object[][] ) method?
-			throw new UnsupportedOperationException();
-		}
->>>>>>> 123c628d
-	}
-
-	@Override
-	public String getReadableValue() {
-		return "subtable";
-	}
-
-	public long size() {
-		return cursor.tableOrView.getSubTableSize(columnIndex, cursor.getPosition());
-	}
-
-	public boolean isEmpty() {
-		return size() == 0;
-	}
-
-	public void clear() {
-		cursor.tableOrView.clearSubTable(columnIndex, cursor.getPosition());
-	}
-
-	public Subcursor at(long position) {
-		return subcursor(position);
-	}
-
-	public Subcursor first() {
-		return subcursor(0);
-	}
-
-	public Subcursor last() {
-		return subcursor(size() - 1);
-	}
-
-	protected Subcursor subcursor(long position) {
-		Subtable subtable = get();
-		return AbstractCursor.createCursor(subtable.types.getCursorClass(), subtable.tableOrView, position);
-	}
-
-	@Override
-	public Iterator<Subcursor> iterator() {
-		return new TableOrViewIterator<Subcursor>(get());
-	}
-
-}
+package com.tightdb.typed;
+
+import java.util.Iterator;
+
+import com.tightdb.Table;
+
+public class TableCursorColumn<Cursor, View, Query, Subcursor, Subtable extends AbstractTable<Subcursor, ?, ?>> extends
+		AbstractColumn<Subtable, Cursor, View, Query> implements Iterable<Subcursor> {
+
+	private final Class<Subtable> subtableClass;
+
+	public TableCursorColumn(EntityTypes<?, View, Cursor, Query> types, AbstractCursor<Cursor> cursor, int index,
+			String name, Class<Subtable> subtableClass) {
+		super(types, cursor, index, name);
+		this.subtableClass = subtableClass;
+	}
+
+	@Override
+	public Subtable get() {
+		Table subTableBase = cursor.tableOrView.getSubTable(columnIndex, cursor.getPosition());
+		return AbstractSubtable.createSubtable(subtableClass, subTableBase);
+	}
+
+	@Override
+	public void set(Subtable value) {
+                if (value != null) {
+                        // FIXME: maybe implement this is future? (or replace it with set( Object[][] ) method?
+                        throw new UnsupportedOperationException("Set() for Subtables is not implemented yet"); 
+		}
+	}
+
+	@Override
+	public String getReadableValue() {
+		return "subtable";
+	}
+
+	public long size() {
+		return cursor.tableOrView.getSubTableSize(columnIndex, cursor.getPosition());
+	}
+
+	public boolean isEmpty() {
+		return size() == 0;
+	}
+
+	public void clear() {
+		cursor.tableOrView.clearSubTable(columnIndex, cursor.getPosition());
+	}
+
+	public Subcursor at(long position) {
+		return subcursor(position);
+	}
+
+	public Subcursor first() {
+		return subcursor(0);
+	}
+
+	public Subcursor last() {
+		return subcursor(size() - 1);
+	}
+
+	protected Subcursor subcursor(long position) {
+		Subtable subtable = get();
+		return AbstractCursor.createCursor(subtable.types.getCursorClass(), subtable.tableOrView, position);
+	}
+
+	@Override
+	public Iterator<Subcursor> iterator() {
+		return new TableOrViewIterator<Subcursor>(get());
+	}
+
+}