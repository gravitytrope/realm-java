/*
 * Copyright 2014 Realm Inc.
 *
 * Licensed under the Apache License, Version 2.0 (the "License");
 * you may not use this file except in compliance with the License.
 * You may obtain a copy of the License at
 *
 * http://www.apache.org/licenses/LICENSE-2.0
 *
 * Unless required by applicable law or agreed to in writing, software
 * distributed under the License is distributed on an "AS IS" BASIS,
 * WITHOUT WARRANTIES OR CONDITIONS OF ANY KIND, either express or implied.
 * See the License for the specific language governing permissions and
 * limitations under the License.
 */

package io.realm.processor;

import com.squareup.javawriter.JavaWriter;

import java.io.BufferedWriter;
import java.io.IOException;
import java.util.ArrayList;
import java.util.Arrays;
import java.util.Collection;
import java.util.Collections;
import java.util.EnumSet;
import java.util.List;
import java.util.Locale;

import javax.annotation.processing.ProcessingEnvironment;
import javax.lang.model.element.Modifier;
import javax.lang.model.element.VariableElement;
import javax.lang.model.type.DeclaredType;
import javax.lang.model.type.TypeMirror;
import javax.lang.model.util.Types;
import javax.tools.JavaFileObject;


public class RealmProxyClassGenerator {
    private static final String OPTION_SUPPRESS_WARNINGS = "realm.suppressWarnings";
    private static final String BACKLINKS_FIELD_EXTENSION = "Backlinks";

    private static final List<String> IMPORTS;
    static {
        List<String> l = Arrays.asList(
            "android.annotation.TargetApi",
            "android.os.Build",
            "android.util.JsonReader",
            "android.util.JsonToken",
            "io.realm.exceptions.RealmMigrationNeededException",
            "io.realm.internal.ColumnInfo",
            "io.realm.internal.OsList",
            "io.realm.internal.OsObject",
            "io.realm.internal.OsSchemaInfo",
            "io.realm.internal.OsObjectSchemaInfo",
            "io.realm.internal.Property",
            "io.realm.internal.ProxyUtils",
            "io.realm.internal.RealmObjectProxy",
            "io.realm.internal.Row",
            "io.realm.internal.Table",
            "io.realm.internal.android.JsonUtils",
            "io.realm.log.RealmLog",
            "java.io.IOException",
            "java.util.ArrayList",
            "java.util.Collections",
            "java.util.List",
            "java.util.Iterator",
            "java.util.Date",
            "java.util.Map",
            "java.util.HashMap",
            "org.json.JSONObject",
            "org.json.JSONException",
            "org.json.JSONArray");
        IMPORTS = Collections.unmodifiableList(l);
    }

    private final ProcessingEnvironment processingEnvironment;
    private final TypeMirrors typeMirrors;
    private final ClassMetaData metadata;
    private final ClassCollection classCollection;
    private final String simpleJavaClassName;
    private final String qualifiedJavaClassName;
    private final String internalClassName;
    private final String interfaceName;
    private final String qualifiedGeneratedClassName;
    private final boolean suppressWarnings;

    public RealmProxyClassGenerator(ProcessingEnvironment processingEnvironment, TypeMirrors typeMirrors, ClassMetaData metadata, ClassCollection classes) {
        this.processingEnvironment = processingEnvironment;
        this.typeMirrors = typeMirrors;
        this.metadata = metadata;
        this.classCollection = classes;
        this.simpleJavaClassName = metadata.getSimpleJavaClassName();
        this.qualifiedJavaClassName = metadata.getFullyQualifiedClassName();
        this.internalClassName = metadata.getInternalClassName();
        this.interfaceName = Utils.getProxyInterfaceName(simpleJavaClassName);
        this.qualifiedGeneratedClassName = String.format(Locale.US, "%s.%s",
                Constants.REALM_PACKAGE_NAME, Utils.getProxyClassName(simpleJavaClassName));

        // See the configuration for the debug build type,
        //  in the realm-library project, for an example of how to set this flag.
        this.suppressWarnings = !"false".equalsIgnoreCase(processingEnvironment.getOptions().get(OPTION_SUPPRESS_WARNINGS));
    }

    public void generate() throws IOException, UnsupportedOperationException {
        JavaFileObject sourceFile = processingEnvironment.getFiler().createSourceFile(qualifiedGeneratedClassName);
        JavaWriter writer = new JavaWriter(new BufferedWriter(sourceFile.openWriter()));

        // Set source code indent
        writer.setIndent(Constants.INDENT);

        writer.emitPackage(Constants.REALM_PACKAGE_NAME)
                .emitEmptyLine();

        List<String> imports = new ArrayList<String>(IMPORTS);
        if (!metadata.getBacklinkFields().isEmpty()) {
            imports.add("io.realm.internal.UncheckedRow");
        }
        writer.emitImports(imports)
                .emitEmptyLine();

        // Begin the class definition
        if (suppressWarnings) {
            writer.emitAnnotation("SuppressWarnings(\"all\")");
        }
        writer
                .beginType(
                qualifiedGeneratedClassName, // full qualified name of the item to generate
                "class",                     // the type of the item
                EnumSet.of(Modifier.PUBLIC), // modifiers to apply
                        qualifiedJavaClassName,          // class to extend
                "RealmObjectProxy",          // interfaces to implement
                interfaceName)
                .emitEmptyLine();

        emitColumnInfoClass(writer);

        emitClassFields(writer);

        emitInstanceFields(writer);
        emitConstructor(writer);

        emitInjectContextMethod(writer);
        emitPersistedFieldAccessors(writer);
        emitBacklinkFieldAccessors(writer);
        emitCreateExpectedObjectSchemaInfo(writer);
        emitGetExpectedObjectSchemaInfo(writer);
        emitCreateColumnInfoMethod(writer);
        emitGetSimpleClassNameMethod(writer);
        emitGetFieldNamesMethod(writer);
        emitCreateOrUpdateUsingJsonObject(writer);
        emitCreateUsingJsonStream(writer);
        emitCopyOrUpdateMethod(writer);
        emitCopyMethod(writer);
        emitInsertMethod(writer);
        emitInsertListMethod(writer);
        emitInsertOrUpdateMethod(writer);
        emitInsertOrUpdateListMethod(writer);
        emitCreateDetachedCopyMethod(writer);
        emitUpdateMethod(writer);
        emitToStringMethod(writer);
        emitRealmObjectProxyImplementation(writer);
        emitHashcodeMethod(writer);
        emitEqualsMethod(writer);

        // End the class definition
        writer.endType();
        writer.close();
    }

    private void emitColumnInfoClass(JavaWriter writer) throws IOException {
        writer.beginType(
                columnInfoClassName(),                       // full qualified name of the item to generate
                "class",                                     // the type of the item
                EnumSet.of(Modifier.STATIC, Modifier.FINAL), // modifiers to apply
                "ColumnInfo");                               // base class

        // fields
        for (VariableElement variableElement : metadata.getFields()) {
            writer.emitField("long", columnIndexVarName(variableElement));
        }
        writer.emitEmptyLine();

        // constructor #1
        writer.beginConstructor(
                EnumSet.noneOf(Modifier.class),
                "OsSchemaInfo", "schemaInfo");
        writer.emitStatement("super(%s)", metadata.getFields().size());
        writer.emitStatement("OsObjectSchemaInfo objectSchemaInfo = schemaInfo.getObjectSchemaInfo(\"%1$s\")",
                internalClassName);
        for (RealmFieldElement field : metadata.getFields()) {
            writer.emitStatement(
                    "this.%1$sIndex = addColumnDetails(\"%2$s\", objectSchemaInfo)",
                    field.getJavaName(),
                    field.getInternalFieldName());
        }
        for (Backlink backlink : metadata.getBacklinkFields()) {
            writer.emitStatement(
                    "addBacklinkDetails(schemaInfo, \"%s\", \"%s\", \"%s\")",
                    backlink.getTargetField(), Utils.stripPackage(backlink.getSourceClass()), backlink.getSourceField());
        }
        writer.endConstructor()
                .emitEmptyLine();

        // constructor #2
        writer.beginConstructor(
                EnumSet.noneOf(Modifier.class),
                "ColumnInfo", "src", "boolean", "mutable");
        writer.emitStatement("super(src, mutable)")
                .emitStatement("copy(src, this)");
        writer.endConstructor()
                .emitEmptyLine();

        // no-args copy method
        writer.emitAnnotation("Override")
                .beginMethod(
                        "ColumnInfo",                                   // return type
                        "copy",                                         // method name
                        EnumSet.of(Modifier.PROTECTED, Modifier.FINAL), // modifiers
                        "boolean", "mutable");     // parameters
        writer.emitStatement("return new %s(this, mutable)", columnInfoClassName());
        writer.endMethod()
                .emitEmptyLine();

        // copy method
        writer.emitAnnotation("Override")
                .beginMethod(
                        "void",                                          // return type
                        "copy",                                          // method name
                        EnumSet.of(Modifier.PROTECTED, Modifier.FINAL),  // modifiers
                        "ColumnInfo", "rawSrc", "ColumnInfo", "rawDst"); // parameters
        writer.emitStatement("final %1$s src = (%1$s) rawSrc", columnInfoClassName());
        writer.emitStatement("final %1$s dst = (%1$s) rawDst", columnInfoClassName());
        for (VariableElement variableElement : metadata.getFields()) {
            writer.emitStatement("dst.%1$s = src.%1$s", columnIndexVarName(variableElement));
        }
        writer.endMethod();

        writer.endType();
    }

    //@formatter:off
    private void emitClassFields(JavaWriter writer) throws IOException {
        writer.emitEmptyLine()
                .emitField("OsObjectSchemaInfo", "expectedObjectSchemaInfo",
                EnumSet.of(Modifier.PRIVATE, Modifier.STATIC, Modifier.FINAL), "createExpectedObjectSchemaInfo()");

        writer.emitField("List<String>", "FIELD_NAMES", EnumSet.of(Modifier.PRIVATE, Modifier.STATIC, Modifier.FINAL));
        writer.beginInitializer(true)
<<<<<<< HEAD
            .emitStatement("List<String> fieldNames = new ArrayList<String>()");
            for (RealmFieldElement field : metadata.getFields()) {
                writer.emitStatement("fieldNames.add(\"%s\")", field.getInternalFieldName());
=======
            .emitStatement("List<String> fieldNames = new ArrayList<String>(%s)", metadata.getFields().size());
            for (VariableElement field : metadata.getFields()) {
                writer.emitStatement("fieldNames.add(\"%s\")", field.getSimpleName().toString());
>>>>>>> 928b1450
            }
        writer.emitStatement("FIELD_NAMES = Collections.unmodifiableList(fieldNames)")
            .endInitializer();
    }
    //@formatter:on

    //@formatter:off
    private void emitInstanceFields(JavaWriter writer) throws IOException {
        writer.emitEmptyLine()
                .emitField(columnInfoClassName(), "columnInfo", EnumSet.of(Modifier.PRIVATE))
                .emitField("ProxyState<" + qualifiedJavaClassName + ">", "proxyState", EnumSet.of(Modifier.PRIVATE));

        for (VariableElement variableElement : metadata.getFields()) {
            if (Utils.isMutableRealmInteger(variableElement)) {
                emitMutableRealmIntegerField(writer, variableElement);
            } else if (Utils.isRealmList(variableElement)) {
                String genericType = Utils.getGenericTypeQualifiedName(variableElement);
                writer.emitField("RealmList<" + genericType + ">", variableElement.getSimpleName().toString() + "RealmList", EnumSet.of(Modifier.PRIVATE));
            }
        }

        for (Backlink backlink : metadata.getBacklinkFields()) {
            writer.emitField(backlink.getTargetFieldType(), backlink.getTargetField() + BACKLINKS_FIELD_EXTENSION,
                    EnumSet.of(Modifier.PRIVATE));
        }
    }
    //@formatter:on

    // The anonymous subclass of MutableRealmInteger.Managed holds a reference to this proxy.
    // Even if all other references to the proxy are dropped, the proxy will not be GCed until
    // the MutableInteger that it owns, also becomes unreachable.
    //@formatter:off
    private void emitMutableRealmIntegerField(JavaWriter writer, VariableElement variableElement) throws IOException{
        writer.emitField("MutableRealmInteger.Managed",
                mutableRealmIntegerFieldName(variableElement),
                EnumSet.of(Modifier.PRIVATE, Modifier.FINAL),
                String.format(
                        "new MutableRealmInteger.Managed<%1$s>() {\n"
                                + "    @Override protected ProxyState<%1$s> getProxyState() { return proxyState; }\n"
                                + "    @Override protected long getColumnIndex() { return columnInfo.%2$s; }\n"
                                + "}",
                        qualifiedJavaClassName, columnIndexVarName(variableElement)));
    }
    //@formatter:on

    //@formatter:off
    private void emitConstructor(JavaWriter writer) throws IOException {
        // FooRealmProxy(ColumnInfo)
        writer.emitEmptyLine()
                .beginConstructor(EnumSet.noneOf(Modifier.class))
                .emitStatement("proxyState.setConstructionFinished()")
                .endConstructor()
                .emitEmptyLine();
    }
    //@formatter:on

    private void emitPersistedFieldAccessors(final JavaWriter writer) throws IOException {
        for (final VariableElement field : metadata.getFields()) {
            final String fieldName = field.getSimpleName().toString();
            final String fieldTypeCanonicalName = field.asType().toString();

            if (Constants.JAVA_TO_REALM_TYPES.containsKey(fieldTypeCanonicalName)) {
                emitPrimitiveType(writer, field, fieldName, fieldTypeCanonicalName);
            } else if (Utils.isMutableRealmInteger(field)) {
                emitMutableRealmInteger(writer, field, fieldName, fieldTypeCanonicalName);
            } else if (Utils.isRealmModel(field)) {
                emitRealmModel(writer, field, fieldName, fieldTypeCanonicalName);
            } else if (Utils.isRealmList(field)) {
                final TypeMirror elementTypeMirror = TypeMirrors.getRealmListElementTypeMirror(field);
                emitRealmList(writer, field, fieldName, fieldTypeCanonicalName, elementTypeMirror);
            } else {
                throw new UnsupportedOperationException(String.format(Locale.US,
                        "Field \"%s\" of type \"%s\" is not supported.", fieldName, fieldTypeCanonicalName));
            }

            writer.emitEmptyLine();
        }
    }

    /**
     * Primitives and boxed types
     */
    private void emitPrimitiveType(
            JavaWriter writer,
            final VariableElement field,
            final String fieldName,
            String fieldTypeCanonicalName) throws IOException {

        final String fieldJavaType = getRealmTypeChecked(field).getJavaType();

        // Getter
        //@formatter:off
        writer.emitAnnotation("Override");
        writer.emitAnnotation("SuppressWarnings", "\"cast\"")
                .beginMethod(fieldTypeCanonicalName, metadata.getInternalGetter(fieldName), EnumSet.of(Modifier.PUBLIC))
                .emitStatement("proxyState.getRealm$realm().checkIfValid()");

        // For String and bytes[], null value will be returned by JNI code. Try to save one JNI call here.
        if (metadata.isNullable(field) && !Utils.isString(field) && !Utils.isByteArray(field)) {
            writer.beginControlFlow("if (proxyState.getRow$realm().isNull(%s))", fieldIndexVariableReference(field))
                    .emitStatement("return null")
                    .endControlFlow();
        }
        //@formatter:on

        // For Boxed types, this should be the corresponding primitive types. Others remain the same.
        String castingBackType;
        if (Utils.isBoxedType(fieldTypeCanonicalName)) {
            Types typeUtils = processingEnvironment.getTypeUtils();
            castingBackType = typeUtils.unboxedType(field.asType()).toString();
        } else {
            castingBackType = fieldTypeCanonicalName;
        }
        writer.emitStatement(
                "return (%s) proxyState.getRow$realm().get%s(%s)",
                castingBackType, fieldJavaType, fieldIndexVariableReference(field));
        writer.endMethod()
                .emitEmptyLine();

        // Setter
        writer.emitAnnotation("Override");
        writer.beginMethod("void", metadata.getInternalSetter(fieldName), EnumSet.of(Modifier.PUBLIC), fieldTypeCanonicalName, "value");
        emitCodeForUnderConstruction(writer, metadata.isPrimaryKey(field), new CodeEmitter() {
            @Override
            public void emit(JavaWriter writer) throws IOException {
                // set value as default value
                writer.emitStatement("final Row row = proxyState.getRow$realm()");

                //@formatter:off
                if (metadata.isNullable(field)) {
                    writer.beginControlFlow("if (value == null)")
                            .emitStatement("row.getTable().setNull(%s, row.getIndex(), true)",
                                    fieldIndexVariableReference(field))
                            .emitStatement("return")
                            .endControlFlow();
                } else if (!metadata.isNullable(field) && !Utils.isPrimitiveType(field)) {
                    writer.beginControlFlow("if (value == null)")
                            .emitStatement(Constants.STATEMENT_EXCEPTION_ILLEGAL_NULL_VALUE, fieldName)
                            .endControlFlow();
                }
                //@formatter:on

                writer.emitStatement(
                        "row.getTable().set%s(%s, row.getIndex(), value, true)",
                        fieldJavaType, fieldIndexVariableReference(field));
                writer.emitStatement("return");
            }
        });
        writer.emitStatement("proxyState.getRealm$realm().checkIfValid()");
        // Although setting null value for String and bytes[] can be handled by the JNI code, we still generate the same code here.
        // Compared with getter, null value won't trigger more native calls in setter which is relatively cheaper.
        if (metadata.isPrimaryKey(field)) {
            // Primary key is not allowed to be changed after object created.
            writer.emitStatement(Constants.STATEMENT_EXCEPTION_PRIMARY_KEY_CANNOT_BE_CHANGED, fieldName);
        } else {
            //@formatter:off
            if (metadata.isNullable(field)) {
                writer.beginControlFlow("if (value == null)")
                        .emitStatement("proxyState.getRow$realm().setNull(%s)", fieldIndexVariableReference(field))
                        .emitStatement("return")
                        .endControlFlow();
            } else if (!metadata.isNullable(field) && !Utils.isPrimitiveType(field)) {
                // Same reason, throw IAE earlier.
                writer
                        .beginControlFlow("if (value == null)")
                        .emitStatement(Constants.STATEMENT_EXCEPTION_ILLEGAL_NULL_VALUE, fieldName)
                        .endControlFlow();
            }
            //@formatter:on
            writer.emitStatement(
                    "proxyState.getRow$realm().set%s(%s, value)",
                    fieldJavaType, fieldIndexVariableReference(field));
        }
        writer.endMethod();
    }

    //@formatter:off
    private void emitMutableRealmInteger(JavaWriter writer, VariableElement field, String fieldName, String fieldTypeCanonicalName) throws IOException {
        writer.emitAnnotation("Override")
            .beginMethod(fieldTypeCanonicalName, metadata.getInternalGetter(fieldName), EnumSet.of(Modifier.PUBLIC))
                .emitStatement("proxyState.getRealm$realm().checkIfValid()")
                .emitStatement("return this.%s", mutableRealmIntegerFieldName(field))
            .endMethod();
    }
    //@formatter:on

    /**
     * Links
     */
    //@formatter:off
    private void emitRealmModel(
            JavaWriter writer,
            final VariableElement field,
            String fieldName,
            String fieldTypeCanonicalName) throws IOException {

        // Getter
        writer.emitAnnotation("Override");
        writer.beginMethod(fieldTypeCanonicalName, metadata.getInternalGetter(fieldName), EnumSet.of(Modifier.PUBLIC))
                .emitStatement("proxyState.getRealm$realm().checkIfValid()")
                .beginControlFlow("if (proxyState.getRow$realm().isNullLink(%s))", fieldIndexVariableReference(field))
                .emitStatement("return null")
                .endControlFlow()
                .emitStatement("return proxyState.getRealm$realm().get(%s.class, proxyState.getRow$realm().getLink(%s), false, Collections.<String>emptyList())",
                        fieldTypeCanonicalName, fieldIndexVariableReference(field))
                .endMethod()
                .emitEmptyLine();

        // Setter
        writer.emitAnnotation("Override");
        writer.beginMethod("void", metadata.getInternalSetter(fieldName), EnumSet.of(Modifier.PUBLIC), fieldTypeCanonicalName, "value");
        emitCodeForUnderConstruction(writer, metadata.isPrimaryKey(field), new CodeEmitter() {
            @Override
            public void emit(JavaWriter writer) throws IOException {
                // check excludeFields
                writer.beginControlFlow("if (proxyState.getExcludeFields$realm().contains(\"%1$s\"))",
                        field.getSimpleName().toString())
                        .emitStatement("return")
                        .endControlFlow();
                writer.beginControlFlow("if (value != null && !RealmObject.isManaged(value))")
                        .emitStatement("value = ((Realm) proxyState.getRealm$realm()).copyToRealm(value)")
                        .endControlFlow();

                // set value as default value
                writer.emitStatement("final Row row = proxyState.getRow$realm()");
                writer.beginControlFlow("if (value == null)")
                        .emitSingleLineComment("Table#nullifyLink() does not support default value. Just using Row.")
                        .emitStatement("row.nullifyLink(%s)", fieldIndexVariableReference(field))
                        .emitStatement("return")
                        .endControlFlow();
                writer.emitStatement("proxyState.checkValidObject(value)");
                writer.emitStatement("row.getTable().setLink(%s, row.getIndex(), ((RealmObjectProxy) value).realmGet$proxyState().getRow$realm().getIndex(), true)",
                        fieldIndexVariableReference(field));
                writer.emitStatement("return");
            }
        });
        writer.emitStatement("proxyState.getRealm$realm().checkIfValid()")
                .beginControlFlow("if (value == null)")
                .emitStatement("proxyState.getRow$realm().nullifyLink(%s)", fieldIndexVariableReference(field))
                .emitStatement("return")
                .endControlFlow()
                .emitStatement("proxyState.checkValidObject(value)")
                .emitStatement("proxyState.getRow$realm().setLink(%s, ((RealmObjectProxy) value).realmGet$proxyState().getRow$realm().getIndex())", fieldIndexVariableReference(field))
                .endMethod();
    }
    //@formatter:on

    /**
     * ModelList, ValueList
     */
    //@formatter:off
    private void emitRealmList(
            JavaWriter writer,
            final VariableElement field,
            String fieldName,
            String fieldTypeCanonicalName,
            final TypeMirror elementTypeMirror) throws IOException {
        final String genericType = Utils.getGenericTypeQualifiedName(field);
        final boolean forRealmModel = Utils.isRealmModel(elementTypeMirror);

        // Getter
        writer.emitAnnotation("Override");
        writer.beginMethod(fieldTypeCanonicalName, metadata.getInternalGetter(fieldName), EnumSet.of(Modifier.PUBLIC))
                .emitStatement("proxyState.getRealm$realm().checkIfValid()")
                .emitSingleLineComment("use the cached value if available")
                .beginControlFlow("if (" + fieldName + "RealmList != null)")
                .emitStatement("return " + fieldName + "RealmList")
                .nextControlFlow("else");
                if (Utils.isRealmModelList(field)) {
                    writer.emitStatement("OsList osList = proxyState.getRow$realm().getModelList(%s)",
                            fieldIndexVariableReference(field));
                } else {
                    writer.emitStatement("OsList osList = proxyState.getRow$realm().getValueList(%1$s, RealmFieldType.%2$s)",
                            fieldIndexVariableReference(field), Utils.getValueListFieldType(field).name());
                }
                writer.emitStatement(fieldName + "RealmList = new RealmList<%s>(%s.class, osList, proxyState.getRealm$realm())",
                        genericType, genericType)
                .emitStatement("return " + fieldName + "RealmList")
                .endControlFlow()
                .endMethod()
                .emitEmptyLine();

        // Setter
        writer.emitAnnotation("Override");
        writer.beginMethod("void", metadata.getInternalSetter(fieldName), EnumSet.of(Modifier.PUBLIC), fieldTypeCanonicalName, "value");
        emitCodeForUnderConstruction(writer, metadata.isPrimaryKey(field), new CodeEmitter() {
            @Override
            public void emit(JavaWriter writer) throws IOException {
                // check excludeFields
                writer.beginControlFlow("if (proxyState.getExcludeFields$realm().contains(\"%1$s\"))",
                        field.getSimpleName().toString())
                        .emitStatement("return")
                        .endControlFlow();

                if (!forRealmModel) {
                    return;
                }

                writer.emitSingleLineComment("if the list contains unmanaged RealmObjects, convert them to managed.")
                        .beginControlFlow("if (value != null && !value.isManaged())")
                        .emitStatement("final Realm realm = (Realm) proxyState.getRealm$realm()")
                        .emitStatement("final RealmList<%1$s> original = value", genericType)
                        .emitStatement("value = new RealmList<%1$s>()", genericType)
                        .beginControlFlow("for (%1$s item : original)", genericType)
                        .beginControlFlow("if (item == null || RealmObject.isManaged(item))")
                        .emitStatement("value.add(item)")
                        .nextControlFlow("else")
                        .emitStatement("value.add(realm.copyToRealm(item))")
                        .endControlFlow()
                        .endControlFlow()
                        .endControlFlow();

                // LinkView currently does not support default value feature. Just fallback to normal code.
            }
        });

        writer.emitStatement("proxyState.getRealm$realm().checkIfValid()");
        if (Utils.isRealmModelList(field)) {
            writer.emitStatement("OsList osList = proxyState.getRow$realm().getModelList(%s)",
                    fieldIndexVariableReference(field));
        } else {
            writer.emitStatement("OsList osList = proxyState.getRow$realm().getValueList(%1$s, RealmFieldType.%2$s)",
                    fieldIndexVariableReference(field), Utils.getValueListFieldType(field).name());
        }
        if (forRealmModel) {
            // Model lists.
            writer
                .emitSingleLineComment("For lists of equal lengths, we need to set each element directly as clearing the receiver list can be wrong if the input and target list are the same.")
                .beginControlFlow("if (value != null && value.size() == osList.size())")
                    .emitStatement("int objects = value.size()")
                    .beginControlFlow("for (int i = 0; i < objects; i++)")
                        .emitStatement("%s linkedObject = value.get(i)", genericType)
                        .emitStatement("proxyState.checkValidObject(linkedObject)")
                        .emitStatement("osList.setRow(i, ((RealmObjectProxy) linkedObject).realmGet$proxyState().getRow$realm().getIndex())")
                    .endControlFlow()
                .nextControlFlow("else")
                    .emitStatement("osList.removeAll()")
                    .beginControlFlow("if (value == null)")
                        .emitStatement("return")
                    .endControlFlow()
                    .emitStatement("int objects = value.size()")
                    .beginControlFlow("for (int i = 0; i < objects; i++)")
                        .emitStatement("%s linkedObject = value.get(i)", genericType)
                        .emitStatement("proxyState.checkValidObject(linkedObject)")
                        .emitStatement("osList.addRow(((RealmObjectProxy) linkedObject).realmGet$proxyState().getRow$realm().getIndex())")
                    .endControlFlow()
                .endControlFlow();
        } else {
            // Value lists
            writer
                .emitStatement("osList.removeAll()")
                .beginControlFlow("if (value == null)")
                    .emitStatement("return")
                .endControlFlow()
                .beginControlFlow("for (%1$s item : value)", genericType)
                    .beginControlFlow("if (item == null)")
                        .emitStatement(metadata.isElementNullable(field) ? "osList.addNull()" : "throw new IllegalArgumentException(\"Storing 'null' into " + fieldName + "' is not allowed by the schema.\")")
                    .nextControlFlow("else")
                        .emitStatement(getStatementForAppendingValueToOsList("osList", "item", elementTypeMirror))
                    .endControlFlow()
                .endControlFlow();
        }
        writer.endMethod();

    }
    //@formatter:on

    private String getStatementForAppendingValueToOsList(
            @SuppressWarnings("SameParameterValue") String osListVariableName,
            @SuppressWarnings("SameParameterValue") String valueVariableName,
            TypeMirror elementTypeMirror) {
        if (elementTypeMirror == typeMirrors.STRING_MIRROR) {
            return osListVariableName + ".addString(" + valueVariableName + ")";
        }
        if (elementTypeMirror == typeMirrors.LONG_MIRROR || elementTypeMirror == typeMirrors.INTEGER_MIRROR
                || elementTypeMirror == typeMirrors.SHORT_MIRROR || elementTypeMirror == typeMirrors.BYTE_MIRROR) {
            return osListVariableName + ".addLong(" + valueVariableName + ".longValue())";
        }
        if (elementTypeMirror.equals(typeMirrors.BINARY_MIRROR)) {
            return osListVariableName + ".addBinary(" + valueVariableName + ")";
        }
        if (elementTypeMirror == typeMirrors.DATE_MIRROR) {
            return osListVariableName + ".addDate(" + valueVariableName + ")";
        }
        if (elementTypeMirror == typeMirrors.BOOLEAN_MIRROR) {
            return osListVariableName + ".addBoolean(" + valueVariableName + ")";
        }
        if (elementTypeMirror == typeMirrors.DOUBLE_MIRROR) {
            return osListVariableName + ".addDouble(" + valueVariableName + ".doubleValue())";
        }
        if (elementTypeMirror == typeMirrors.FLOAT_MIRROR) {
            return osListVariableName + ".addFloat(" + valueVariableName + ".floatValue())";
        }
        throw new RuntimeException("unexpected element type: " + elementTypeMirror.toString());
    }

    private interface CodeEmitter {
        void emit(JavaWriter writer) throws IOException;
    }

    private void emitCodeForUnderConstruction(JavaWriter writer, boolean isPrimaryKey,
            CodeEmitter defaultValueCodeEmitter) throws IOException {
        writer.beginControlFlow("if (proxyState.isUnderConstruction())");
        if (isPrimaryKey) {
            writer.emitSingleLineComment("default value of the primary key is always ignored.")
                    .emitStatement("return");
        } else {
            writer.beginControlFlow("if (!proxyState.getAcceptDefaultValue$realm())")
                    .emitStatement("return")
                    .endControlFlow();
            defaultValueCodeEmitter.emit(writer);
        }
        writer.endControlFlow()
                .emitEmptyLine();
    }

    // Note that because of bytecode hackery, this method may run before the constructor!
    // It may even run before fields have been initialized.
    //@formatter:off
    private void emitInjectContextMethod(JavaWriter writer) throws IOException {
        writer.emitAnnotation("Override");
        writer.beginMethod(
                "void", // Return type
                "realm$injectObjectContext", // Method name
                EnumSet.of(Modifier.PUBLIC) // Modifiers
        ); // Argument type & argument name

        writer.beginControlFlow("if (this.proxyState != null)")
                .emitStatement("return")
                .endControlFlow()
                .emitStatement("final BaseRealm.RealmObjectContext context = BaseRealm.objectContext.get()")
                .emitStatement("this.columnInfo = (%1$s) context.getColumnInfo()", columnInfoClassName())
                .emitStatement("this.proxyState = new ProxyState<%1$s>(this)", qualifiedJavaClassName)
                .emitStatement("proxyState.setRealm$realm(context.getRealm())")
                .emitStatement("proxyState.setRow$realm(context.getRow())")
                .emitStatement("proxyState.setAcceptDefaultValue$realm(context.getAcceptDefaultValue())")
                .emitStatement("proxyState.setExcludeFields$realm(context.getExcludeFields())")
                .endMethod()
                .emitEmptyLine();
    }
    //@formatter:on

    //@formatter:off
    private void emitBacklinkFieldAccessors(JavaWriter writer) throws IOException {
        for (Backlink backlink : metadata.getBacklinkFields()) {
            String cacheFieldName = backlink.getTargetField() + BACKLINKS_FIELD_EXTENSION;
            String realmResultsType = "RealmResults<" + backlink.getSourceClass() + ">";

            // Getter, no setter
            writer.emitAnnotation("Override");
            writer.beginMethod(realmResultsType, metadata.getInternalGetter(backlink.getTargetField()), EnumSet.of(Modifier.PUBLIC))
                    .emitStatement("BaseRealm realm = proxyState.getRealm$realm()")
                    .emitStatement("realm.checkIfValid()")
                    .emitStatement("proxyState.getRow$realm().checkIfAttached()")
                    .beginControlFlow("if (" + cacheFieldName + " == null)")
                    .emitStatement(cacheFieldName + " = RealmResults.createBacklinkResults(realm, proxyState.getRow$realm(), %s.class, \"%s\")",
                            backlink.getSourceClass(), backlink.getSourceField())
                    .endControlFlow()
                    .emitStatement("return " + cacheFieldName)
                    .endMethod()
                    .emitEmptyLine();
        }
    }
    //@formatter:on

    //@formatter:off
    private void emitRealmObjectProxyImplementation(JavaWriter writer) throws IOException {
        writer.emitAnnotation("Override")
                .beginMethod("ProxyState<?>", "realmGet$proxyState", EnumSet.of(Modifier.PUBLIC))
                .emitStatement("return proxyState")
                .endMethod()
                .emitEmptyLine();
    }
    //@formatter:on

    private void emitCreateExpectedObjectSchemaInfo(JavaWriter writer) throws IOException {
        writer.beginMethod(
                "OsObjectSchemaInfo", // Return type
                "createExpectedObjectSchemaInfo", // Method name
                EnumSet.of(Modifier.PRIVATE, Modifier.STATIC)); // Modifiers

        // Guess capacity for Arrays used by OsObjectSchemaInfo.
        // Used to prevent array resizing at runtime
        int persistedFields = metadata.getFields().size();
        int computedFields = metadata.getBacklinkFields().size();

        writer.emitStatement(
<<<<<<< HEAD
                "OsObjectSchemaInfo.Builder builder = new OsObjectSchemaInfo.Builder(\"%s\")", internalClassName);
=======
                "OsObjectSchemaInfo.Builder builder = new OsObjectSchemaInfo.Builder(\"%s\", %s, %s)",
                this.simpleClassName, persistedFields, computedFields);
>>>>>>> 928b1450

        // For each field generate corresponding table index constant
        for (RealmFieldElement field : metadata.getFields()) {
            String fieldName = field.getInternalFieldName();

            Constants.RealmFieldType fieldType = getRealmTypeChecked(field);
            switch (fieldType) {
                case NOTYPE: {
                    // Perhaps this should fail quickly?
                    break;
                }
                case OBJECT: {
                    String fieldTypeSimpleName = Utils.getFieldTypeSimpleName(field);
                    String internalClassName = classCollection.getClass(fieldTypeSimpleName).getInternalClassName();
                    writer.emitStatement("builder.addPersistedLinkProperty(\"%s\", RealmFieldType.OBJECT, \"%s\")",
                            fieldName, internalClassName);
                    break;
                }
                case LIST: {
                    String genericTypeSimpleName = Utils.getGenericTypeSimpleName(field);
                    String internalClassName = classCollection.getClass(genericTypeSimpleName).getInternalClassName(); // FIXME support for raw data
                    writer.emitStatement("builder.addPersistedLinkProperty(\"%s\", RealmFieldType.LIST, \"%s\")",
                            fieldName, internalClassName);
                    break;
                }
                case INTEGER_LIST:
                case BOOLEAN_LIST:
                case STRING_LIST:
                case BINARY_LIST:
                case DATE_LIST:
                case FLOAT_LIST:
                case DOUBLE_LIST:
                    writer.emitStatement("builder.addPersistedValueListProperty(\"%s\", %s, %s)",
                            fieldName, fieldType.getRealmType(), metadata.isElementNullable(field) ? "!Property.REQUIRED" : "Property.REQUIRED");
                    break;

                case BACKLINK:
                    throw new IllegalArgumentException("LinkingObject field should not be added to metadata");

                case INTEGER:
                case FLOAT:
                case DOUBLE:
                case BOOLEAN:
                case STRING:
                case DATE:
                case BINARY:
                case REALM_INTEGER:
                    String nullableFlag = (metadata.isNullable(field) ? "!" : "") + "Property.REQUIRED";
                    String indexedFlag = (metadata.isIndexed(field) ? "" : "!") + "Property.INDEXED";
                    String primaryKeyFlag = (metadata.isPrimaryKey(field) ? "" : "!") + "Property.PRIMARY_KEY";
                    writer.emitStatement("builder.addPersistedProperty(\"%s\", %s, %s, %s, %s)",
                            fieldName,
                            fieldType.getRealmType(),
                            primaryKeyFlag,
                            indexedFlag,
                            nullableFlag);
                    break;

                default:
                    throw new IllegalArgumentException("'fieldType' " + fieldName + " is not handled");
            }
        }
        for (Backlink backlink: metadata.getBacklinkFields()) {
            writer.emitStatement("builder.addComputedLinkProperty(\"%s\", \"%s\", \"%s\")",
                    backlink.getTargetField(), backlink.getSimpleSourceClass(), backlink.getSourceField());
        }
        writer.emitStatement("return builder.build()");
        writer.endMethod()
                .emitEmptyLine();
    }

    private void emitGetExpectedObjectSchemaInfo(JavaWriter writer) throws IOException {
        writer.beginMethod(
                "OsObjectSchemaInfo", // Return type
                "getExpectedObjectSchemaInfo", // Method name
                EnumSet.of(Modifier.PUBLIC, Modifier.STATIC)); // Modifiers

        writer.emitStatement("return expectedObjectSchemaInfo");

        writer.endMethod()
                .emitEmptyLine();
    }

    private void emitCreateColumnInfoMethod(JavaWriter writer) throws IOException {
        writer.beginMethod(
                columnInfoClassName(),        // Return type
                "createColumnInfo",              // Method name
                EnumSet.of(Modifier.PUBLIC, Modifier.STATIC), // Modifiers
                "OsSchemaInfo", "schemaInfo"); // Argument type & argument name

        // create an instance of ColumnInfo
        writer.emitStatement("return new %1$s(schemaInfo)", columnInfoClassName());

        writer.endMethod();
        writer.emitEmptyLine();
    }

    //@formatter:off
<<<<<<< HEAD
    private void emitGetTableNameMethod(JavaWriter writer) throws IOException {
        writer.beginMethod("String", "getTableName", EnumSet.of(Modifier.PUBLIC, Modifier.STATIC))
                .emitStatement("return \"%s%s\"", Constants.TABLE_PREFIX, internalClassName)
=======
    private void emitGetSimpleClassNameMethod(JavaWriter writer) throws IOException {
        writer.beginMethod("String", "getSimpleClassName", EnumSet.of(Modifier.PUBLIC, Modifier.STATIC))
                .emitStatement("return \"%s\"", simpleClassName)
>>>>>>> 928b1450
                .endMethod()
                .emitEmptyLine();
    }
    //@formatter:on

    //@formatter:off
    private void emitGetFieldNamesMethod(JavaWriter writer) throws IOException {
        writer.beginMethod("List<String>", "getFieldNames", EnumSet.of(Modifier.PUBLIC, Modifier.STATIC))
                .emitStatement("return FIELD_NAMES")
                .endMethod()
                .emitEmptyLine();
    }
    //@formatter:on

    //@formatter:off
    private void emitCopyOrUpdateMethod(JavaWriter writer) throws IOException {
        writer.beginMethod(
                qualifiedJavaClassName, // Return type
                "copyOrUpdate", // Method name
                EnumSet.of(Modifier.PUBLIC, Modifier.STATIC), // Modifiers
                "Realm", "realm", qualifiedJavaClassName, "object", "boolean", "update", "Map<RealmModel,RealmObjectProxy>", "cache" // Argument type & argument name
        );

        writer
                .beginControlFlow("if (object instanceof RealmObjectProxy && ((RealmObjectProxy) object).realmGet$proxyState().getRealm$realm() != null)")
                    .emitStatement("final BaseRealm otherRealm = ((RealmObjectProxy) object).realmGet$proxyState().getRealm$realm()")
                    .beginControlFlow("if (otherRealm.threadId != realm.threadId)")
                        .emitStatement("throw new IllegalArgumentException(\"Objects which belong to Realm instances in other threads cannot be copied into this Realm instance.\")")
                    .endControlFlow()

                    // If object is already in the Realm there is nothing to update
                    .beginControlFlow("if (otherRealm.getPath().equals(realm.getPath()))")
                        .emitStatement("return object")
                    .endControlFlow()
                .endControlFlow();


        writer.emitStatement("final BaseRealm.RealmObjectContext objectContext = BaseRealm.objectContext.get()");

        writer.emitStatement("RealmObjectProxy cachedRealmObject = cache.get(object)")
                .beginControlFlow("if (cachedRealmObject != null)")
                    .emitStatement("return (%s) cachedRealmObject", qualifiedJavaClassName)
                .endControlFlow()
                .emitEmptyLine();

        if (!metadata.hasPrimaryKey()) {
            writer.emitStatement("return copy(realm, object, update, cache)");
        } else {
            writer
                    .emitStatement("%s realmObject = null", qualifiedJavaClassName)
                    .emitStatement("boolean canUpdate = update")
                    .beginControlFlow("if (canUpdate)")
                    .emitStatement("Table table = realm.getTable(%s.class)", qualifiedJavaClassName)
                    .emitStatement("%s columnInfo = (%s) realm.getSchema().getColumnInfo(%s.class)",
                        columnInfoClassName(), columnInfoClassName(), qualifiedJavaClassName)
                    .emitStatement("long pkColumnIndex = %s", fieldIndexVariableReference(metadata.getPrimaryKey()));

            String primaryKeyGetter = metadata.getPrimaryKeyGetter();
            VariableElement primaryKeyElement = metadata.getPrimaryKey();
            if (metadata.isNullable(primaryKeyElement)) {
                if (Utils.isString(primaryKeyElement)) {
                    writer
                            .emitStatement("String value = ((%s) object).%s()", interfaceName, primaryKeyGetter)
                            .emitStatement("long rowIndex = Table.NO_MATCH")
                            .beginControlFlow("if (value == null)")
                                .emitStatement("rowIndex = table.findFirstNull(pkColumnIndex)")
                            .nextControlFlow("else")
                                .emitStatement("rowIndex = table.findFirstString(pkColumnIndex, value)")
                            .endControlFlow();
                } else {
                    writer
                            .emitStatement("Number value = ((%s) object).%s()", interfaceName, primaryKeyGetter)
                            .emitStatement("long rowIndex = Table.NO_MATCH")
                            .beginControlFlow("if (value == null)")
                                .emitStatement("rowIndex = table.findFirstNull(pkColumnIndex)")
                            .nextControlFlow("else")
                                .emitStatement("rowIndex = table.findFirstLong(pkColumnIndex, value.longValue())")
                            .endControlFlow();
                }
            } else {
                String pkType = Utils.isString(metadata.getPrimaryKey()) ? "String" : "Long";
                writer.emitStatement("long rowIndex = table.findFirst%s(pkColumnIndex, ((%s) object).%s())",
                        pkType, interfaceName, primaryKeyGetter);
            }

            writer
                    .beginControlFlow("if (rowIndex == Table.NO_MATCH)")
                        .emitStatement("canUpdate = false")
                    .nextControlFlow("else")
                        .beginControlFlow("try")
                            .emitStatement(
                                "objectContext.set(realm, table.getUncheckedRow(rowIndex), realm.getSchema().getColumnInfo(%s.class), false, Collections.<String> emptyList())",
                                    qualifiedJavaClassName)
                            .emitStatement("realmObject = new %s()", qualifiedGeneratedClassName)
                            .emitStatement("cache.put(object, (RealmObjectProxy) realmObject)")
                        .nextControlFlow("finally")
                            .emitStatement("objectContext.clear()")
                        .endControlFlow()
                    .endControlFlow();

            writer.endControlFlow();

            writer
                    .emitEmptyLine()
                       .emitStatement("return (canUpdate) ? update(realm, realmObject, object, cache) : copy(realm, object, update, cache)");
        }

        writer.endMethod()
                .emitEmptyLine();
    }
    //@formatter:on

    //@formatter:off
    private void setTableValues(JavaWriter writer, String fieldType, String fieldName, String interfaceName, String getter, boolean isUpdate) throws IOException {
        if ("long".equals(fieldType)
                || "int".equals(fieldType)
                || "short".equals(fieldType)
                || "byte".equals(fieldType)) {
            writer.emitStatement("Table.nativeSetLong(tableNativePtr, columnInfo.%sIndex, rowIndex, ((%s) object).%s(), false)", fieldName, interfaceName, getter);

        } else if ("java.lang.Long".equals(fieldType)
                || "java.lang.Integer".equals(fieldType)
                || "java.lang.Short".equals(fieldType)
                || "java.lang.Byte".equals(fieldType)) {
            writer
                    .emitStatement("Number %s = ((%s) object).%s()", getter, interfaceName, getter)
                    .beginControlFlow("if (%s != null)", getter)
                    .emitStatement("Table.nativeSetLong(tableNativePtr, columnInfo.%sIndex, rowIndex, %s.longValue(), false)", fieldName, getter);
            if (isUpdate) {
                writer.nextControlFlow("else")
                        .emitStatement("Table.nativeSetNull(tableNativePtr, columnInfo.%sIndex, rowIndex, false)", fieldName);
            }
            writer.endControlFlow();

        } else if ("io.realm.MutableRealmInteger".equals(fieldType)) {
            writer
                    .emitStatement("Long %s = ((%s) object).%s().get()", getter, interfaceName, getter)
                    .beginControlFlow("if (%s != null)", getter)
                    .emitStatement("Table.nativeSetLong(tableNativePtr, columnInfo.%sIndex, rowIndex, %s.longValue(), false)", fieldName, getter);
            if (isUpdate) {
                writer.nextControlFlow("else")
                        .emitStatement("Table.nativeSetNull(tableNativePtr, columnInfo.%sIndex, rowIndex, false)", fieldName);
            }
            writer.endControlFlow();

        } else if ("double".equals(fieldType)) {
            writer.emitStatement("Table.nativeSetDouble(tableNativePtr, columnInfo.%sIndex, rowIndex, ((%s) object).%s(), false)", fieldName, interfaceName, getter);

        } else if ("java.lang.Double".equals(fieldType)) {
            writer
                    .emitStatement("Double %s = ((%s) object).%s()", getter, interfaceName, getter)
                    .beginControlFlow("if (%s != null)", getter)
                    .emitStatement("Table.nativeSetDouble(tableNativePtr, columnInfo.%sIndex, rowIndex, %s, false)", fieldName, getter);
            if (isUpdate) {
                writer.nextControlFlow("else")
                        .emitStatement("Table.nativeSetNull(tableNativePtr, columnInfo.%sIndex, rowIndex, false)", fieldName);
            }
            writer.endControlFlow();

        } else if ("float".equals(fieldType)) {
            writer.emitStatement("Table.nativeSetFloat(tableNativePtr, columnInfo.%sIndex, rowIndex, ((%s) object).%s(), false)", fieldName, interfaceName, getter);

        } else if ("java.lang.Float".equals(fieldType)) {
            writer
                    .emitStatement("Float %s = ((%s) object).%s()", getter, interfaceName, getter)
                    .beginControlFlow("if (%s != null)", getter)
                    .emitStatement("Table.nativeSetFloat(tableNativePtr, columnInfo.%sIndex, rowIndex, %s, false)", fieldName, getter);
            if (isUpdate) {
                writer.nextControlFlow("else")
                        .emitStatement("Table.nativeSetNull(tableNativePtr, columnInfo.%sIndex, rowIndex, false)", fieldName);
            }
            writer.endControlFlow();

        } else if ("boolean".equals(fieldType)) {
            writer.emitStatement("Table.nativeSetBoolean(tableNativePtr, columnInfo.%sIndex, rowIndex, ((%s) object).%s(), false)", fieldName, interfaceName, getter);

        } else if ("java.lang.Boolean".equals(fieldType)) {
            writer
                    .emitStatement("Boolean %s = ((%s) object).%s()", getter, interfaceName, getter)
                    .beginControlFlow("if (%s != null)", getter)
                    .emitStatement("Table.nativeSetBoolean(tableNativePtr, columnInfo.%sIndex, rowIndex, %s, false)", fieldName, getter);
            if (isUpdate) {
                writer.nextControlFlow("else")
                        .emitStatement("Table.nativeSetNull(tableNativePtr, columnInfo.%sIndex, rowIndex, false)", fieldName);
            }
            writer.endControlFlow();

        } else if ("byte[]".equals(fieldType)) {
            writer
                    .emitStatement("byte[] %s = ((%s) object).%s()", getter, interfaceName, getter)
                    .beginControlFlow("if (%s != null)", getter)
                    .emitStatement("Table.nativeSetByteArray(tableNativePtr, columnInfo.%sIndex, rowIndex, %s, false)", fieldName, getter);
            if (isUpdate) {
                writer.nextControlFlow("else")
                        .emitStatement("Table.nativeSetNull(tableNativePtr, columnInfo.%sIndex, rowIndex, false)", fieldName);
            }
            writer.endControlFlow();


        } else if ("java.util.Date".equals(fieldType)) {
            writer
                    .emitStatement("java.util.Date %s = ((%s) object).%s()", getter, interfaceName, getter)
                    .beginControlFlow("if (%s != null)", getter)
                    .emitStatement("Table.nativeSetTimestamp(tableNativePtr, columnInfo.%sIndex, rowIndex, %s.getTime(), false)", fieldName, getter);
            if (isUpdate) {
                writer.nextControlFlow("else")
                        .emitStatement("Table.nativeSetNull(tableNativePtr, columnInfo.%sIndex, rowIndex, false)", fieldName);
            }
            writer.endControlFlow();

        } else if ("java.lang.String".equals(fieldType)) {
            writer
                    .emitStatement("String %s = ((%s) object).%s()", getter, interfaceName, getter)
                    .beginControlFlow("if (%s != null)", getter)
                    .emitStatement("Table.nativeSetString(tableNativePtr, columnInfo.%sIndex, rowIndex, %s, false)", fieldName, getter);
            if (isUpdate) {
                writer.nextControlFlow("else")
                        .emitStatement("Table.nativeSetNull(tableNativePtr, columnInfo.%sIndex, rowIndex, false)", fieldName);
            }
            writer.endControlFlow();
        } else {
            throw new IllegalStateException("Unsupported type " + fieldType);
        }
    }
    //@formatter:on

    private void emitInsertMethod(JavaWriter writer) throws IOException {
        writer.beginMethod(
                "long", // Return type
                "insert", // Method name
                EnumSet.of(Modifier.PUBLIC, Modifier.STATIC), // Modifiers
                "Realm", "realm", qualifiedJavaClassName, "object", "Map<RealmModel,Long>", "cache" // Argument type & argument name
        );

        // If object is already in the Realm there is nothing to update
        writer
                .beginControlFlow("if (object instanceof RealmObjectProxy && ((RealmObjectProxy) object).realmGet$proxyState().getRealm$realm() != null && ((RealmObjectProxy) object).realmGet$proxyState().getRealm$realm().getPath().equals(realm.getPath()))")
                .emitStatement("return ((RealmObjectProxy) object).realmGet$proxyState().getRow$realm().getIndex()")
                .endControlFlow();

        writer.emitStatement("Table table = realm.getTable(%s.class)", qualifiedJavaClassName);
        writer.emitStatement("long tableNativePtr = table.getNativePtr()");
        writer.emitStatement("%s columnInfo = (%s) realm.getSchema().getColumnInfo(%s.class)",
                columnInfoClassName(), columnInfoClassName(), qualifiedJavaClassName);

        if (metadata.hasPrimaryKey()) {
            writer.emitStatement("long pkColumnIndex = %s", fieldIndexVariableReference(metadata.getPrimaryKey()));
        }
        addPrimaryKeyCheckIfNeeded(metadata, true, writer);

        for (VariableElement field : metadata.getFields()) {
            String fieldName = field.getSimpleName().toString();
            String fieldType = field.asType().toString();
            String getter = metadata.getInternalGetter(fieldName);

            //@formatter:off
            if (Utils.isRealmModel(field)) {
                writer
                        .emitEmptyLine()
                        .emitStatement("%s %sObj = ((%s) object).%s()", fieldType, fieldName, interfaceName, getter)
                        .beginControlFlow("if (%sObj != null)", fieldName)
                        .emitStatement("Long cache%1$s = cache.get(%1$sObj)", fieldName)
                        .beginControlFlow("if (cache%s == null)", fieldName)
                        .emitStatement("cache%s = %s.insert(realm, %sObj, cache)",
                                fieldName,
                                Utils.getProxyClassSimpleName(field),
                                fieldName)
                        .endControlFlow()
                        .emitStatement("Table.nativeSetLink(tableNativePtr, columnInfo.%1$sIndex, rowIndex, cache%1$s, false)", fieldName)
                        .endControlFlow();
            } else if (Utils.isRealmModelList(field)) {
                final String genericType = Utils.getGenericTypeQualifiedName(field);
                writer
                        .emitEmptyLine()
                        .emitStatement("RealmList<%s> %sList = ((%s) object).%s()",
                                genericType, fieldName, interfaceName, getter)
                        .beginControlFlow("if (%sList != null)", fieldName)
                        .emitStatement("OsList %1$sOsList = new OsList(table.getUncheckedRow(rowIndex), columnInfo.%1$sIndex)", fieldName)
                        .beginControlFlow("for (%1$s %2$sItem : %2$sList)", genericType, fieldName)
                        .emitStatement("Long cacheItemIndex%1$s = cache.get(%1$sItem)", fieldName)
                        .beginControlFlow("if (cacheItemIndex%s == null)", fieldName)
                        .emitStatement("cacheItemIndex%1$s = %2$s.insert(realm, %1$sItem, cache)", fieldName, Utils.getProxyClassSimpleName(field))
                        .endControlFlow()
                        .emitStatement("%1$sOsList.addRow(cacheItemIndex%1$s)", fieldName)
                        .endControlFlow()
                        .endControlFlow();
            } else if (Utils.isRealmValueList(field)) {
                final String genericType = Utils.getGenericTypeQualifiedName(field);
                final TypeMirror elementTypeMirror = TypeMirrors.getRealmListElementTypeMirror(field);
                writer
                        .emitEmptyLine()
                        .emitStatement("RealmList<%s> %sList = ((%s) object).%s()",
                                genericType, fieldName, interfaceName, getter)
                        .beginControlFlow("if (%sList != null)", fieldName)
                        .emitStatement("OsList %1$sOsList = new OsList(table.getUncheckedRow(rowIndex), columnInfo.%1$sIndex)", fieldName)
                        .beginControlFlow("for (%1$s %2$sItem : %2$sList)", genericType, fieldName)
                        .beginControlFlow("if (%1$sItem == null)", fieldName)
                        .emitStatement(fieldName + "OsList.addNull()")
                        .nextControlFlow("else")
                        .emitStatement(getStatementForAppendingValueToOsList(fieldName + "OsList", fieldName + "Item", elementTypeMirror))
                        .endControlFlow()
                        .endControlFlow()
                        .endControlFlow();
            } else {
                if (metadata.getPrimaryKey() != field) {
                    setTableValues(writer, fieldType, fieldName, interfaceName, getter, false);
                }
            }
            //@formatter:on
        }

        writer.emitStatement("return rowIndex");
        writer.endMethod()
                .emitEmptyLine();
    }

    private void emitInsertListMethod(JavaWriter writer) throws IOException {
        writer.beginMethod(
                "void", // Return type
                "insert", // Method name
                EnumSet.of(Modifier.PUBLIC, Modifier.STATIC), // Modifiers
                "Realm", "realm", "Iterator<? extends RealmModel>", "objects", "Map<RealmModel,Long>", "cache" // Argument type & argument name
        );

        writer.emitStatement("Table table = realm.getTable(%s.class)", qualifiedJavaClassName);
        writer.emitStatement("long tableNativePtr = table.getNativePtr()");
        writer.emitStatement("%s columnInfo = (%s) realm.getSchema().getColumnInfo(%s.class)",
                columnInfoClassName(), columnInfoClassName(), qualifiedJavaClassName);
        if (metadata.hasPrimaryKey()) {
            writer.emitStatement("long pkColumnIndex = %s", fieldIndexVariableReference(metadata.getPrimaryKey()));
        }
        writer.emitStatement("%s object = null", qualifiedJavaClassName);

        writer.beginControlFlow("while (objects.hasNext())")
                .emitStatement("object = (%s) objects.next()", qualifiedJavaClassName);
        writer.beginControlFlow("if (cache.containsKey(object))")
                .emitStatement("continue")
                .endControlFlow();

        writer.beginControlFlow("if (object instanceof RealmObjectProxy && ((RealmObjectProxy) object).realmGet$proxyState().getRealm$realm() != null && ((RealmObjectProxy) object).realmGet$proxyState().getRealm$realm().getPath().equals(realm.getPath()))");
        writer.emitStatement("cache.put(object, ((RealmObjectProxy) object).realmGet$proxyState().getRow$realm().getIndex())")
                .emitStatement("continue");
        writer.endControlFlow();

        addPrimaryKeyCheckIfNeeded(metadata, true, writer);

        //@formatter:off
        for (VariableElement field : metadata.getFields()) {
            String fieldName = field.getSimpleName().toString();
            String fieldType = field.asType().toString();
            String getter = metadata.getInternalGetter(fieldName);

            if (Utils.isRealmModel(field)) {
                writer
                        .emitEmptyLine()
                        .emitStatement("%s %sObj = ((%s) object).%s()", fieldType, fieldName, interfaceName, getter)
                        .beginControlFlow("if (%sObj != null)", fieldName)
                        .emitStatement("Long cache%1$s = cache.get(%1$sObj)", fieldName)
                        .beginControlFlow("if (cache%s == null)", fieldName)
                        .emitStatement("cache%s = %s.insert(realm, %sObj, cache)",
                                fieldName,
                                Utils.getProxyClassSimpleName(field),
                                fieldName)
                        .endControlFlow()
                        .emitStatement("table.setLink(columnInfo.%1$sIndex, rowIndex, cache%1$s, false)", fieldName)
                        .endControlFlow();
            } else if (Utils.isRealmModelList(field)) {
                final String genericType = Utils.getGenericTypeQualifiedName(field);
                writer
                        .emitEmptyLine()
                        .emitStatement("RealmList<%s> %sList = ((%s) object).%s()",
                                genericType, fieldName, interfaceName, getter)
                        .beginControlFlow("if (%sList != null)", fieldName)
                        .emitStatement("OsList %1$sOsList = new OsList(table.getUncheckedRow(rowIndex), columnInfo.%1$sIndex)", fieldName)
                        .beginControlFlow("for (%1$s %2$sItem : %2$sList)", genericType, fieldName)
                        .emitStatement("Long cacheItemIndex%1$s = cache.get(%1$sItem)", fieldName)
                        .beginControlFlow("if (cacheItemIndex%s == null)", fieldName)
                        .emitStatement("cacheItemIndex%1$s = %2$s.insert(realm, %1$sItem, cache)", fieldName, Utils.getProxyClassSimpleName(field))
                        .endControlFlow()
                        .emitStatement("%1$sOsList.addRow(cacheItemIndex%1$s)", fieldName)
                        .endControlFlow()
                        .endControlFlow();

            } else if (Utils.isRealmValueList(field)) {
                final String genericType = Utils.getGenericTypeQualifiedName(field);
                final TypeMirror elementTypeMirror = TypeMirrors.getRealmListElementTypeMirror(field);
                writer
                        .emitEmptyLine()
                        .emitStatement("RealmList<%s> %sList = ((%s) object).%s()",
                                genericType, fieldName, interfaceName, getter)
                        .beginControlFlow("if (%sList != null)", fieldName)
                        .emitStatement("OsList %1$sOsList = new OsList(table.getUncheckedRow(rowIndex), columnInfo.%1$sIndex)", fieldName)
                        .beginControlFlow("for (%1$s %2$sItem : %2$sList)", genericType, fieldName)
                        .beginControlFlow("if (%1$sItem == null)", fieldName)
                        .emitStatement("%1$sOsList.addNull()", fieldName)
                        .nextControlFlow("else")
                        .emitStatement(getStatementForAppendingValueToOsList(fieldName + "OsList", fieldName + "Item", elementTypeMirror))
                        .endControlFlow()
                        .endControlFlow()
                        .endControlFlow();
            } else {
                if (metadata.getPrimaryKey() != field) {
                    setTableValues(writer, fieldType, fieldName, interfaceName, getter, false);
                }
            }
        }
        //@formatter:on

        writer.endControlFlow();
        writer.endMethod();
        writer.emitEmptyLine();
    }

    private void emitInsertOrUpdateMethod(JavaWriter writer) throws IOException {
        writer.beginMethod(
                "long", // Return type
                "insertOrUpdate", // Method name
                EnumSet.of(Modifier.PUBLIC, Modifier.STATIC), // Modifiers
                "Realm", "realm", qualifiedJavaClassName, "object", "Map<RealmModel,Long>", "cache" // Argument type & argument name
        );

        // If object is already in the Realm there is nothing to update
        writer
                .beginControlFlow("if (object instanceof RealmObjectProxy && ((RealmObjectProxy) object).realmGet$proxyState().getRealm$realm() != null && ((RealmObjectProxy) object).realmGet$proxyState().getRealm$realm().getPath().equals(realm.getPath()))")
                .emitStatement("return ((RealmObjectProxy) object).realmGet$proxyState().getRow$realm().getIndex()")
                .endControlFlow();

        writer.emitStatement("Table table = realm.getTable(%s.class)", qualifiedJavaClassName);
        writer.emitStatement("long tableNativePtr = table.getNativePtr()");
        writer.emitStatement("%s columnInfo = (%s) realm.getSchema().getColumnInfo(%s.class)",
                columnInfoClassName(), columnInfoClassName(), qualifiedJavaClassName);

        if (metadata.hasPrimaryKey()) {
            writer.emitStatement("long pkColumnIndex = %s", fieldIndexVariableReference(metadata.getPrimaryKey()));
        }
        addPrimaryKeyCheckIfNeeded(metadata, false, writer);

        for (VariableElement field : metadata.getFields()) {
            String fieldName = field.getSimpleName().toString();
            String fieldType = field.asType().toString();
            String getter = metadata.getInternalGetter(fieldName);

            //@formatter:off
            if (Utils.isRealmModel(field)) {
                writer
                        .emitEmptyLine()
                        .emitStatement("%s %sObj = ((%s) object).%s()", fieldType, fieldName, interfaceName, getter)
                        .beginControlFlow("if (%sObj != null)", fieldName)
                        .emitStatement("Long cache%1$s = cache.get(%1$sObj)", fieldName)
                        .beginControlFlow("if (cache%s == null)", fieldName)
                        .emitStatement("cache%1$s = %2$s.insertOrUpdate(realm, %1$sObj, cache)",
                                fieldName,
                                Utils.getProxyClassSimpleName(field))
                        .endControlFlow()
                        .emitStatement("Table.nativeSetLink(tableNativePtr, columnInfo.%1$sIndex, rowIndex, cache%1$s, false)", fieldName)
                        .nextControlFlow("else")
                        // No need to throw exception here if the field is not nullable. A exception will be thrown in setter.
                        .emitStatement("Table.nativeNullifyLink(tableNativePtr, columnInfo.%sIndex, rowIndex)", fieldName)
                        .endControlFlow();
            } else if (Utils.isRealmModelList(field)) {
                final String genericType = Utils.getGenericTypeQualifiedName(field);
                writer
                    .emitEmptyLine()
                    .emitStatement("OsList %1$sOsList = new OsList(table.getUncheckedRow(rowIndex), columnInfo.%1$sIndex)", fieldName)
                    .emitStatement("RealmList<%s> %sList = ((%s) object).%s()", genericType, fieldName, interfaceName, getter)
                    .beginControlFlow("if (%1$sList != null && %1$sList.size() == %1$sOsList.size())", fieldName)
                        .emitSingleLineComment("For lists of equal lengths, we need to set each element directly as clearing the receiver list can be wrong if the input and target list are the same.")
                        .emitStatement("int objects = %1$sList.size()", fieldName)
                        .beginControlFlow("for (int i = 0; i < objects; i++)")
                            .emitStatement("%1$s %2$sItem = %2$sList.get(i)", genericType, fieldName)
                            .emitStatement("Long cacheItemIndex%1$s = cache.get(%1$sItem)", fieldName)
                            .beginControlFlow("if (cacheItemIndex%s == null)", fieldName)
                                .emitStatement("cacheItemIndex%1$s = %2$s.insertOrUpdate(realm, %1$sItem, cache)", fieldName, Utils.getProxyClassSimpleName(field))
                            .endControlFlow()
                            .emitStatement("%1$sOsList.setRow(i, cacheItemIndex%1$s)", fieldName)
                    .endControlFlow()
                    .nextControlFlow("else")
                        .emitStatement("%1$sOsList.removeAll()", fieldName)
                        .beginControlFlow("if (%sList != null)", fieldName)
                            .beginControlFlow("for (%1$s %2$sItem : %2$sList)", genericType, fieldName)
                                .emitStatement("Long cacheItemIndex%1$s = cache.get(%1$sItem)", fieldName)
                                .beginControlFlow("if (cacheItemIndex%s == null)", fieldName)
                                    .emitStatement("cacheItemIndex%1$s = %2$s.insertOrUpdate(realm, %1$sItem, cache)", fieldName, Utils.getProxyClassSimpleName(field))
                                .endControlFlow()
                                .emitStatement("%1$sOsList.addRow(cacheItemIndex%1$s)", fieldName)
                            .endControlFlow()
                        .endControlFlow()
                    .endControlFlow()
                    .emitEmptyLine();

            } else if (Utils.isRealmValueList(field)) {
                final String genericType = Utils.getGenericTypeQualifiedName(field);
                final TypeMirror elementTypeMirror = TypeMirrors.getRealmListElementTypeMirror(field);
                writer
                        .emitEmptyLine()
                        .emitStatement("OsList %1$sOsList = new OsList(table.getUncheckedRow(rowIndex), columnInfo.%1$sIndex)", fieldName)
                        .emitStatement("%1$sOsList.removeAll()", fieldName)
                        .emitStatement("RealmList<%s> %sList = ((%s) object).%s()",
                                genericType, fieldName, interfaceName, getter)
                        .beginControlFlow("if (%sList != null)", fieldName)
                        .beginControlFlow("for (%1$s %2$sItem : %2$sList)", genericType, fieldName)
                        .beginControlFlow("if (%1$sItem == null)", fieldName)
                        .emitStatement("%1$sOsList.addNull()", fieldName)
                        .nextControlFlow("else")
                        .emitStatement(getStatementForAppendingValueToOsList(fieldName + "OsList", fieldName + "Item", elementTypeMirror))
                        .endControlFlow()
                        .endControlFlow()
                        .endControlFlow()
                        .emitEmptyLine();
            } else {
                if (metadata.getPrimaryKey() != field) {
                    setTableValues(writer, fieldType, fieldName, interfaceName, getter, true);
                }
            }
            //@formatter:on
        }

        writer.emitStatement("return rowIndex");

        writer.endMethod()
                .emitEmptyLine();
    }

    private void emitInsertOrUpdateListMethod(JavaWriter writer) throws IOException {
        writer.beginMethod(
                "void", // Return type
                "insertOrUpdate", // Method name
                EnumSet.of(Modifier.PUBLIC, Modifier.STATIC), // Modifiers
                "Realm", "realm", "Iterator<? extends RealmModel>", "objects", "Map<RealmModel,Long>", "cache" // Argument type & argument name
        );

        writer.emitStatement("Table table = realm.getTable(%s.class)", qualifiedJavaClassName);
        writer.emitStatement("long tableNativePtr = table.getNativePtr()");
        writer.emitStatement("%s columnInfo = (%s) realm.getSchema().getColumnInfo(%s.class)",
                columnInfoClassName(), columnInfoClassName(), qualifiedJavaClassName);
        if (metadata.hasPrimaryKey()) {
            writer.emitStatement("long pkColumnIndex = %s", fieldIndexVariableReference(metadata.getPrimaryKey()));
        }
        writer.emitStatement("%s object = null", qualifiedJavaClassName);

        writer.beginControlFlow("while (objects.hasNext())");
        writer.emitStatement("object = (%s) objects.next()", qualifiedJavaClassName);
        writer.beginControlFlow("if (cache.containsKey(object))")
                .emitStatement("continue")
                .endControlFlow();

        writer.beginControlFlow("if (object instanceof RealmObjectProxy && ((RealmObjectProxy) object).realmGet$proxyState().getRealm$realm() != null && ((RealmObjectProxy) object).realmGet$proxyState().getRealm$realm().getPath().equals(realm.getPath()))");
        writer.emitStatement("cache.put(object, ((RealmObjectProxy) object).realmGet$proxyState().getRow$realm().getIndex())")
                .emitStatement("continue");
        writer.endControlFlow();
        addPrimaryKeyCheckIfNeeded(metadata, false, writer);

        for (VariableElement field : metadata.getFields()) {
            String fieldName = field.getSimpleName().toString();
            String fieldType = field.asType().toString();
            String getter = metadata.getInternalGetter(fieldName);

            //@formatter:off
            if (Utils.isRealmModel(field)) {
                writer
                        .emitEmptyLine()
                        .emitStatement("%s %sObj = ((%s) object).%s()", fieldType, fieldName, interfaceName, getter)
                        .beginControlFlow("if (%sObj != null)", fieldName)
                        .emitStatement("Long cache%1$s = cache.get(%1$sObj)", fieldName)
                        .beginControlFlow("if (cache%s == null)", fieldName)
                        .emitStatement("cache%1$s = %2$s.insertOrUpdate(realm, %1$sObj, cache)",
                                fieldName,
                                Utils.getProxyClassSimpleName(field))
                        .endControlFlow()
                        .emitStatement("Table.nativeSetLink(tableNativePtr, columnInfo.%1$sIndex, rowIndex, cache%1$s, false)", fieldName)
                        .nextControlFlow("else")
                        // No need to throw exception here if the field is not nullable. A exception will be thrown in setter.
                        .emitStatement("Table.nativeNullifyLink(tableNativePtr, columnInfo.%sIndex, rowIndex)", fieldName)
                        .endControlFlow();
            } else if (Utils.isRealmModelList(field)) {
                final String genericType = Utils.getGenericTypeQualifiedName(field);
                writer
                    .emitEmptyLine()
                    .emitStatement("OsList %1$sOsList = new OsList(table.getUncheckedRow(rowIndex), columnInfo.%1$sIndex)", fieldName)
                    .emitStatement("RealmList<%s> %sList = ((%s) object).%s()", genericType, fieldName, interfaceName, getter)
                    .beginControlFlow("if (%1$sList != null && %1$sList.size() == %1$sOsList.size())", fieldName)
                        .emitSingleLineComment("For lists of equal lengths, we need to set each element directly as clearing the receiver list can be wrong if the input and target list are the same.")
                        .emitStatement("int objectCount = %1$sList.size()", fieldName)
                        .beginControlFlow("for (int i = 0; i < objectCount; i++)")
                            .emitStatement("%1$s %2$sItem = %2$sList.get(i)", genericType, fieldName)
                            .emitStatement("Long cacheItemIndex%1$s = cache.get(%1$sItem)", fieldName)
                            .beginControlFlow("if (cacheItemIndex%s == null)", fieldName)
                                .emitStatement("cacheItemIndex%1$s = %2$s.insertOrUpdate(realm, %1$sItem, cache)", fieldName, Utils.getProxyClassSimpleName(field))
                            .endControlFlow()
                            .emitStatement("%1$sOsList.setRow(i, cacheItemIndex%1$s)", fieldName)
                        .endControlFlow()
                    .nextControlFlow("else")
                        .emitStatement("%1$sOsList.removeAll()", fieldName)
                        .beginControlFlow("if (%sList != null)", fieldName)
                            .beginControlFlow("for (%1$s %2$sItem : %2$sList)", genericType, fieldName)
                                .emitStatement("Long cacheItemIndex%1$s = cache.get(%1$sItem)", fieldName)
                                .beginControlFlow("if (cacheItemIndex%s == null)", fieldName)
                                    .emitStatement("cacheItemIndex%1$s = %2$s.insertOrUpdate(realm, %1$sItem, cache)", fieldName, Utils.getProxyClassSimpleName(field))
                                .endControlFlow()
                                .emitStatement("%1$sOsList.addRow(cacheItemIndex%1$s)", fieldName)
                            .endControlFlow()
                        .endControlFlow()
                    .endControlFlow()
                    .emitEmptyLine();

            } else if (Utils.isRealmValueList(field)) {
                final String genericType = Utils.getGenericTypeQualifiedName(field);
                final TypeMirror elementTypeMirror = TypeMirrors.getRealmListElementTypeMirror(field);
                writer
                        .emitEmptyLine()
                        .emitStatement("OsList %1$sOsList = new OsList(table.getUncheckedRow(rowIndex), columnInfo.%1$sIndex)", fieldName)
                        .emitStatement("%1$sOsList.removeAll()", fieldName)
                        .emitStatement("RealmList<%s> %sList = ((%s) object).%s()",
                                genericType, fieldName, interfaceName, getter)
                        .beginControlFlow("if (%sList != null)", fieldName)
                        .beginControlFlow("for (%1$s %2$sItem : %2$sList)", genericType, fieldName)
                        .beginControlFlow("if (%1$sItem == null)", fieldName)
                        .emitStatement("%1$sOsList.addNull()", fieldName)
                        .nextControlFlow("else")
                        .emitStatement(getStatementForAppendingValueToOsList(fieldName + "OsList",
                                fieldName + "Item", elementTypeMirror))
                        .endControlFlow()
                        .endControlFlow()
                        .endControlFlow()
                        .emitEmptyLine();
            } else {
                if (metadata.getPrimaryKey() != field) {
                    setTableValues(writer, fieldType, fieldName, interfaceName, getter, true);
                }
            }
            //@formatter:on
        }
        writer.endControlFlow();

        writer.endMethod();
        writer.emitEmptyLine();
    }

    private void addPrimaryKeyCheckIfNeeded(ClassMetaData metadata, boolean throwIfPrimaryKeyDuplicate, JavaWriter writer) throws IOException {
        if (metadata.hasPrimaryKey()) {
            String primaryKeyGetter = metadata.getPrimaryKeyGetter();
            VariableElement primaryKeyElement = metadata.getPrimaryKey();
            if (metadata.isNullable(primaryKeyElement)) {
                //@formatter:off
                if (Utils.isString(primaryKeyElement)) {
                    writer
                            .emitStatement("String primaryKeyValue = ((%s) object).%s()", interfaceName, primaryKeyGetter)
                            .emitStatement("long rowIndex = Table.NO_MATCH")
                            .beginControlFlow("if (primaryKeyValue == null)")
                            .emitStatement("rowIndex = Table.nativeFindFirstNull(tableNativePtr, pkColumnIndex)")
                            .nextControlFlow("else")
                            .emitStatement("rowIndex = Table.nativeFindFirstString(tableNativePtr, pkColumnIndex, primaryKeyValue)")
                            .endControlFlow();
                } else {
                    writer
                            .emitStatement("Object primaryKeyValue = ((%s) object).%s()", interfaceName, primaryKeyGetter)
                            .emitStatement("long rowIndex = Table.NO_MATCH")
                            .beginControlFlow("if (primaryKeyValue == null)")
                            .emitStatement("rowIndex = Table.nativeFindFirstNull(tableNativePtr, pkColumnIndex)")
                            .nextControlFlow("else")
                            .emitStatement("rowIndex = Table.nativeFindFirstInt(tableNativePtr, pkColumnIndex, ((%s) object).%s())", interfaceName, primaryKeyGetter)
                            .endControlFlow();
                }
                //@formatter:on
            } else {
                writer.emitStatement("long rowIndex = Table.NO_MATCH");
                writer.emitStatement("Object primaryKeyValue = ((%s) object).%s()", interfaceName, primaryKeyGetter);
                writer.beginControlFlow("if (primaryKeyValue != null)");

                if (Utils.isString(metadata.getPrimaryKey())) {
                    writer.emitStatement("rowIndex = Table.nativeFindFirstString(tableNativePtr, pkColumnIndex, (String)primaryKeyValue)");
                } else {
                    writer.emitStatement("rowIndex = Table.nativeFindFirstInt(tableNativePtr, pkColumnIndex, ((%s) object).%s())", interfaceName, primaryKeyGetter);
                }
                writer.endControlFlow();
            }

            writer.beginControlFlow("if (rowIndex == Table.NO_MATCH)");
            if (Utils.isString(metadata.getPrimaryKey())) {
                writer.emitStatement(
                        "rowIndex = OsObject.createRowWithPrimaryKey(table, pkColumnIndex, primaryKeyValue)");
            } else {
                writer.emitStatement(
                        "rowIndex = OsObject.createRowWithPrimaryKey(table, pkColumnIndex, ((%s) object).%s())",
                        interfaceName, primaryKeyGetter);
            }

            if (throwIfPrimaryKeyDuplicate) {
                writer.nextControlFlow("else");
                writer.emitStatement("Table.throwDuplicatePrimaryKeyException(primaryKeyValue)");
            }

            writer.endControlFlow();
            writer.emitStatement("cache.put(object, rowIndex)");
        } else {
            writer.emitStatement("long rowIndex = OsObject.createRow(table)");
            writer.emitStatement("cache.put(object, rowIndex)");
        }
    }

    private void emitCopyMethod(JavaWriter writer) throws IOException {
        writer.beginMethod(
                qualifiedJavaClassName, // Return type
                "copy", // Method name
                EnumSet.of(Modifier.PUBLIC, Modifier.STATIC), // Modifiers
                "Realm", "realm", qualifiedJavaClassName, "newObject", "boolean", "update", "Map<RealmModel,RealmObjectProxy>", "cache"); // Argument type & argument name

        writer.emitStatement("RealmObjectProxy cachedRealmObject = cache.get(newObject)");
        writer.beginControlFlow("if (cachedRealmObject != null)")
                .emitStatement("return (%s) cachedRealmObject", qualifiedJavaClassName)
                .endControlFlow();


        writer.emitEmptyLine()
                .emitSingleLineComment("rejecting default values to avoid creating unexpected objects from RealmModel/RealmList fields.");
        if (metadata.hasPrimaryKey()) {
            writer.emitStatement("%s realmObject = realm.createObjectInternal(%s.class, ((%s) newObject).%s(), false, Collections.<String>emptyList())",
                    qualifiedJavaClassName, qualifiedJavaClassName, interfaceName, metadata.getPrimaryKeyGetter());
        } else {
            writer.emitStatement("%s realmObject = realm.createObjectInternal(%s.class, false, Collections.<String>emptyList())",
                    qualifiedJavaClassName, qualifiedJavaClassName);
        }
        writer.emitStatement("cache.put(newObject, (RealmObjectProxy) realmObject)");

        writer.emitEmptyLine()
                .emitStatement("%1$s realmObjectSource = (%1$s) newObject", interfaceName)
                .emitStatement("%1$s realmObjectCopy = (%1$s) realmObject", interfaceName);

        writer.emitEmptyLine();
        for (VariableElement field : metadata.getFields()) {
            String fieldName = field.getSimpleName().toString();
            String fieldType = field.asType().toString();
            String setter = metadata.getInternalSetter(fieldName);
            String getter = metadata.getInternalGetter(fieldName);

            if (metadata.isPrimaryKey(field)) {
                // PK has been set when creating object.
                continue;
            }

            //@formatter:off
            if (Utils.isRealmModel(field)) {
                writer.emitEmptyLine()
                        .emitStatement("%s %sObj = realmObjectSource.%s()", fieldType, fieldName, getter)
                        .beginControlFlow("if (%sObj == null)", fieldName)
                            .emitStatement("realmObjectCopy.%s(null)", setter)
                        .nextControlFlow("else")
                            .emitStatement("%s cache%s = (%s) cache.get(%sObj)", fieldType, fieldName, fieldType, fieldName)
                            .beginControlFlow("if (cache%s != null)", fieldName)
                                .emitStatement("realmObjectCopy.%s(cache%s)", setter, fieldName)
                            .nextControlFlow("else")
                                .emitStatement("realmObjectCopy.%s(%s.copyOrUpdate(realm, %sObj, update, cache))",
                                    setter, Utils.getProxyClassSimpleName(field), fieldName)
                            .endControlFlow()
                        // No need to throw exception here if the field is not nullable. A exception will be thrown in setter.
                        .endControlFlow();
            } else if (Utils.isRealmModelList(field)) {
                final String genericType = Utils.getGenericTypeQualifiedName(field);
                writer.emitEmptyLine()
                        .emitStatement("RealmList<%s> %sList = realmObjectSource.%s()", genericType, fieldName, getter)
                        .beginControlFlow("if (%sList != null)", fieldName)
                            .emitStatement("RealmList<%s> %sRealmList = realmObjectCopy.%s()",
                                genericType, fieldName, getter)
                             // Clear is needed. See bug https://github.com/realm/realm-java/issues/4957
                            .emitStatement("%sRealmList.clear()", fieldName)
                            .beginControlFlow("for (int i = 0; i < %sList.size(); i++)", fieldName)
                                .emitStatement("%1$s %2$sItem = %2$sList.get(i)", genericType, fieldName)
                                .emitStatement("%1$s cache%2$s = (%1$s) cache.get(%2$sItem)", genericType, fieldName)
                                .beginControlFlow("if (cache%s != null)", fieldName)
                                    .emitStatement("%1$sRealmList.add(cache%1$s)", fieldName)
                                .nextControlFlow("else")
                                    .emitStatement("%1$sRealmList.add(%2$s.copyOrUpdate(realm, %1$sItem, update, cache))",
                                        fieldName, Utils.getProxyClassSimpleName(field))
                                .endControlFlow()
                            .endControlFlow()
                        .endControlFlow()
                        .emitEmptyLine();

            } else if (Utils.isRealmValueList(field)) {
                writer.emitStatement("realmObjectCopy.%s(realmObjectSource.%s())", setter, getter);
            } else if (Utils.isMutableRealmInteger(field)) {
                writer.emitEmptyLine()
                        .emitStatement("realmObjectCopy.%1$s().set(realmObjectSource.%1$s().get())", getter);
            } else {
                writer.emitStatement("realmObjectCopy.%s(realmObjectSource.%s())", setter, getter);
            }
            //@formatter:on
        }

        writer.emitStatement("return realmObject");
        writer.endMethod();
        writer.emitEmptyLine();
    }

    //@formatter:off
    private void emitCreateDetachedCopyMethod(JavaWriter writer) throws IOException {
        writer.beginMethod(
                qualifiedJavaClassName, // Return type
                "createDetachedCopy", // Method name
                EnumSet.of(Modifier.PUBLIC, Modifier.STATIC), // Modifiers
                qualifiedJavaClassName, "realmObject", "int", "currentDepth", "int", "maxDepth", "Map<RealmModel, CacheData<RealmModel>>", "cache");
        writer
                .beginControlFlow("if (currentDepth > maxDepth || realmObject == null)")
                .emitStatement("return null")
                .endControlFlow()
                .emitStatement("CacheData<RealmModel> cachedObject = cache.get(realmObject)")
                .emitStatement("%s unmanagedObject", qualifiedJavaClassName)
                .beginControlFlow("if (cachedObject == null)")
                .emitStatement("unmanagedObject = new %s()", qualifiedJavaClassName)
                .emitStatement("cache.put(realmObject, new RealmObjectProxy.CacheData<RealmModel>(currentDepth, unmanagedObject))")
                .nextControlFlow("else")
                .emitSingleLineComment("Reuse cached object or recreate it because it was encountered at a lower depth.")
                .beginControlFlow("if (currentDepth >= cachedObject.minDepth)")
                .emitStatement("return (%s) cachedObject.object", qualifiedJavaClassName)
                .endControlFlow()
                .emitStatement("unmanagedObject = (%s) cachedObject.object", qualifiedJavaClassName)
                .emitStatement("cachedObject.minDepth = currentDepth")
                .endControlFlow();

        // may cause an unused variable warning if the object contains only null lists
        writer.emitStatement("%1$s unmanagedCopy = (%1$s) unmanagedObject", interfaceName)
            .emitStatement("%1$s realmSource = (%1$s) realmObject", interfaceName);

        for (VariableElement field : metadata.getFields()) {
            String fieldName = field.getSimpleName().toString();
            String setter = metadata.getInternalSetter(fieldName);
            String getter = metadata.getInternalGetter(fieldName);

            if (Utils.isRealmModel(field)) {
                writer
                        .emitEmptyLine()
                        .emitSingleLineComment("Deep copy of %s", fieldName)
                        .emitStatement("unmanagedCopy.%s(%s.createDetachedCopy(realmSource.%s(), currentDepth + 1, maxDepth, cache))",
                                setter, Utils.getProxyClassSimpleName(field), getter);
            } else if (Utils.isRealmModelList(field)) {
                writer
                        .emitEmptyLine()
                        .emitSingleLineComment("Deep copy of %s", fieldName)
                        .beginControlFlow("if (currentDepth == maxDepth)")
                        .emitStatement("unmanagedCopy.%s(null)", setter)
                        .nextControlFlow("else")
                        .emitStatement("RealmList<%s> managed%sList = realmSource.%s()",
                                Utils.getGenericTypeQualifiedName(field), fieldName, getter)
                        .emitStatement("RealmList<%1$s> unmanaged%2$sList = new RealmList<%1$s>()", Utils.getGenericTypeQualifiedName(field), fieldName)
                        .emitStatement("unmanagedCopy.%s(unmanaged%sList)", setter, fieldName)
                        .emitStatement("int nextDepth = currentDepth + 1")
                        .emitStatement("int size = managed%sList.size()", fieldName)
                        .beginControlFlow("for (int i = 0; i < size; i++)")
                        .emitStatement("%s item = %s.createDetachedCopy(managed%sList.get(i), nextDepth, maxDepth, cache)",
                                Utils.getGenericTypeQualifiedName(field), Utils.getProxyClassSimpleName(field), fieldName)
                        .emitStatement("unmanaged%sList.add(item)", fieldName)
                        .endControlFlow()
                        .endControlFlow();
            } else if (Utils.isRealmValueList(field)) {
                writer
                        .emitEmptyLine()
                        .emitStatement("unmanagedCopy.%1$s(new RealmList<%2$s>())", setter, Utils.getGenericTypeQualifiedName(field))
                        .emitStatement("unmanagedCopy.%1$s().addAll(realmSource.%1$s())", getter);
            } else if (Utils.isMutableRealmInteger(field)) {
                // If the user initializes the unmanaged MutableRealmInteger to null, this will fail mysteriously.
                writer.emitStatement("unmanagedCopy.%s().set(realmSource.%s().get())", getter, getter);
            } else {
                writer.emitStatement("unmanagedCopy.%s(realmSource.%s())", setter, getter);
            }
        }

        writer.emitEmptyLine();
        writer.emitStatement("return unmanagedObject");
        writer.endMethod();
        writer.emitEmptyLine();
    }
    //@formatter:on

    private void emitUpdateMethod(JavaWriter writer) throws IOException {
        if (!metadata.hasPrimaryKey()) {
            return;
        }

        writer.beginMethod(
                qualifiedJavaClassName, // Return type
                "update", // Method name
                EnumSet.of(Modifier.STATIC), // Modifiers
                "Realm", "realm", qualifiedJavaClassName, "realmObject", qualifiedJavaClassName, "newObject", "Map<RealmModel, RealmObjectProxy>", "cache"); // Argument type & argument name

        writer
                .emitStatement("%1$s realmObjectTarget = (%1$s) realmObject", interfaceName)
                .emitStatement("%1$s realmObjectSource = (%1$s) newObject", interfaceName);

        for (VariableElement field : metadata.getFields()) {
            String fieldName = field.getSimpleName().toString();
            String setter = metadata.getInternalSetter(fieldName);
            String getter = metadata.getInternalGetter(fieldName);
            //@formatter:off
            if (Utils.isRealmModel(field)) {
                writer
                        .emitStatement("%s %sObj = realmObjectSource.%s()",
                                Utils.getFieldTypeQualifiedName(field), fieldName, getter)
                        .beginControlFlow("if (%sObj == null)", fieldName)
                        .emitStatement("realmObjectTarget.%s(null)", setter)
                        .nextControlFlow("else")
                        .emitStatement("%1$s cache%2$s = (%1$s) cache.get(%2$sObj)",
                                Utils.getFieldTypeQualifiedName(field), fieldName)
                        .beginControlFlow("if (cache%s != null)", fieldName)
                        .emitStatement("realmObjectTarget.%s(cache%s)", setter, fieldName)
                        .nextControlFlow("else")
                        .emitStatement("realmObjectTarget.%s(%s.copyOrUpdate(realm, %sObj, true, cache))",
                                setter, Utils.getProxyClassSimpleName(field), fieldName)
                        .endControlFlow()
                        // No need to throw exception here if the field is not nullable. A exception will be thrown in setter.
                        .endControlFlow();
            } else if (Utils.isRealmModelList(field)) {
                final String genericType = Utils.getGenericTypeQualifiedName(field);
                writer
                    .emitStatement("RealmList<%s> %sList = realmObjectSource.%s()", genericType, fieldName, getter)
                    .emitStatement("RealmList<%s> %sRealmList = realmObjectTarget.%s()", genericType, fieldName, getter)
                    .beginControlFlow("if (%1$sList != null && %1$sList.size() == %1$sRealmList.size())", fieldName)
                        .emitSingleLineComment("For lists of equal lengths, we need to set each element directly as clearing the receiver list can be wrong if the input and target list are the same.")
                        .emitStatement("int objects = %sList.size()", fieldName)
                        .beginControlFlow("for (int i = 0; i < objects; i++)")
                            .emitStatement("%1$s %2$sItem = %2$sList.get(i)", genericType, fieldName)
                            .emitStatement("%1$s cache%2$s = (%1$s) cache.get(%2$sItem)", genericType, fieldName)
                            .beginControlFlow("if (cache%s != null)", fieldName)
                                .emitStatement("%1$sRealmList.set(i, cache%1$s)", fieldName)
                            .nextControlFlow("else")
                                .emitStatement("%1$sRealmList.set(i, %2$s.copyOrUpdate(realm, %1$sItem, true, cache))", fieldName, Utils.getProxyClassSimpleName(field))
                            .endControlFlow()
                        .endControlFlow()
                    .nextControlFlow("else")
                        .emitStatement("%sRealmList.clear()", fieldName)
                        .beginControlFlow("if (%sList != null)", fieldName)
                            .beginControlFlow("for (int i = 0; i < %sList.size(); i++)", fieldName)
                                .emitStatement("%1$s %2$sItem = %2$sList.get(i)", genericType, fieldName)
                                .emitStatement("%1$s cache%2$s = (%1$s) cache.get(%2$sItem)", genericType, fieldName)
                                .beginControlFlow("if (cache%s != null)", fieldName)
                                    .emitStatement("%1$sRealmList.add(cache%1$s)", fieldName)
                                .nextControlFlow("else")
                                    .emitStatement("%1$sRealmList.add(%2$s.copyOrUpdate(realm, %1$sItem, true, cache))", fieldName, Utils.getProxyClassSimpleName(field))
                                .endControlFlow()
                            .endControlFlow()
                        .endControlFlow()
                    .endControlFlow();
            } else if (Utils.isRealmValueList(field)) {
                writer.emitStatement("realmObjectTarget.%s(realmObjectSource.%s())", setter, getter);
            } else if (Utils.isMutableRealmInteger(field)) {
                writer.emitStatement("realmObjectTarget.%s().set(realmObjectSource.%s().get())", getter, getter);
            } else {
                if (field != metadata.getPrimaryKey()) {
                    writer.emitStatement("realmObjectTarget.%s(realmObjectSource.%s())", setter, getter);
                }
            }
            //@formatter:on
        }

        writer.emitStatement("return realmObject");
        writer.endMethod();
        writer.emitEmptyLine();
    }

    private void emitToStringMethod(JavaWriter writer) throws IOException {
        if (metadata.containsToString()) {
            return;
        }
        writer.emitAnnotation("Override");
        writer.emitAnnotation("SuppressWarnings", "\"ArrayToString\"")
                .beginMethod("String", "toString", EnumSet.of(Modifier.PUBLIC))
                .beginControlFlow("if (!RealmObject.isValid(this))")
                .emitStatement("return \"Invalid object\"")
                .endControlFlow();
        writer.emitStatement("StringBuilder stringBuilder = new StringBuilder(\"%s = proxy[\")", simpleJavaClassName);

        Collection<RealmFieldElement> fields = metadata.getFields();
        int i = fields.size() - 1;
        for (VariableElement field : fields) {
            String fieldName = field.getSimpleName().toString();

            writer.emitStatement("stringBuilder.append(\"{%s:\")", fieldName);
            if (Utils.isRealmModel(field)) {
                String fieldTypeSimpleName = Utils.getFieldTypeSimpleName(field);
                writer.emitStatement(
                        "stringBuilder.append(%s() != null ? \"%s\" : \"null\")",
                        metadata.getInternalGetter(fieldName),
                        fieldTypeSimpleName
                );
            } else if (Utils.isRealmList(field)) {
                String genericTypeSimpleName = Utils.getGenericTypeSimpleName(field);
                writer.emitStatement("stringBuilder.append(\"RealmList<%s>[\").append(%s().size()).append(\"]\")",
                        genericTypeSimpleName,
                        metadata.getInternalGetter(fieldName));
            } else if (Utils.isMutableRealmInteger(field)) {
                writer.emitStatement("stringBuilder.append(%s().get())", metadata.getInternalGetter(fieldName));
            } else {
                if (metadata.isNullable(field)) {
                    writer.emitStatement("stringBuilder.append(%s() != null ? %s() : \"null\")",
                            metadata.getInternalGetter(fieldName),
                            metadata.getInternalGetter(fieldName)
                    );
                } else {
                    writer.emitStatement("stringBuilder.append(%s())", metadata.getInternalGetter(fieldName));
                }
            }
            writer.emitStatement("stringBuilder.append(\"}\")");

            if (i-- > 0) {
                writer.emitStatement("stringBuilder.append(\",\")");
            }
        }

        writer.emitStatement("stringBuilder.append(\"]\")");
        writer.emitStatement("return stringBuilder.toString()");
        writer.endMethod()
                .emitEmptyLine();
    }

    /**
     * Currently, the hash value emitted from this could suddenly change as an object's index might
     * alternate due to Realm Java using {@code Table#moveLastOver()}. Hash codes should therefore not
     * be considered stable, i.e. don't save them in a HashSet or use them as a key in a HashMap.
     */
    //@formatter:off
    private void emitHashcodeMethod(JavaWriter writer) throws IOException {
        if (metadata.containsHashCode()) {
            return;
        }
        writer.emitAnnotation("Override")
                .beginMethod("int", "hashCode", EnumSet.of(Modifier.PUBLIC))
                .emitStatement("String realmName = proxyState.getRealm$realm().getPath()")
                .emitStatement("String tableName = proxyState.getRow$realm().getTable().getName()")
                .emitStatement("long rowIndex = proxyState.getRow$realm().getIndex()")
                .emitEmptyLine()
                .emitStatement("int result = 17")
                .emitStatement("result = 31 * result + ((realmName != null) ? realmName.hashCode() : 0)")
                .emitStatement("result = 31 * result + ((tableName != null) ? tableName.hashCode() : 0)")
                .emitStatement("result = 31 * result + (int) (rowIndex ^ (rowIndex >>> 32))")
                .emitStatement("return result")
                .endMethod()
                .emitEmptyLine();
    }
    //@formatter:on

    //@formatter:off
    private void emitEqualsMethod(JavaWriter writer) throws IOException {
        if (metadata.containsEquals()) {
            return;
        }
        String proxyClassName = Utils.getProxyClassName(simpleJavaClassName);
        String otherObjectVarName = "a" + simpleJavaClassName;
        writer.emitAnnotation("Override")
                .beginMethod("boolean", "equals", EnumSet.of(Modifier.PUBLIC), "Object", "o")
                .emitStatement("if (this == o) return true")
                .emitStatement("if (o == null || getClass() != o.getClass()) return false")
                .emitStatement("%s %s = (%s)o", proxyClassName, otherObjectVarName, proxyClassName)  // FooRealmProxy aFoo = (FooRealmProxy)o
                .emitEmptyLine()
                .emitStatement("String path = proxyState.getRealm$realm().getPath()")
                .emitStatement("String otherPath = %s.proxyState.getRealm$realm().getPath()", otherObjectVarName)
                .emitStatement("if (path != null ? !path.equals(otherPath) : otherPath != null) return false")
                .emitEmptyLine()
                .emitStatement("String tableName = proxyState.getRow$realm().getTable().getName()")
                .emitStatement("String otherTableName = %s.proxyState.getRow$realm().getTable().getName()", otherObjectVarName)
                .emitStatement("if (tableName != null ? !tableName.equals(otherTableName) : otherTableName != null) return false")
                .emitEmptyLine()
                .emitStatement("if (proxyState.getRow$realm().getIndex() != %s.proxyState.getRow$realm().getIndex()) return false", otherObjectVarName)
                .emitEmptyLine()
                .emitStatement("return true")
                .endMethod();
    }
    //@formatter:on

    private void emitCreateOrUpdateUsingJsonObject(JavaWriter writer) throws IOException {
        writer.emitAnnotation("SuppressWarnings", "\"cast\"");
        writer.beginMethod(
                qualifiedJavaClassName,
                "createOrUpdateUsingJsonObject",
                EnumSet.of(Modifier.PUBLIC, Modifier.STATIC),
                Arrays.asList("Realm", "realm", "JSONObject", "json", "boolean", "update"),
                Collections.singletonList("JSONException"));

        final int modelOrListCount = countModelOrListFields(metadata.getFields());
        if (modelOrListCount == 0) {
            writer.emitStatement("final List<String> excludeFields = Collections.<String> emptyList()");
        } else {
            writer.emitStatement("final List<String> excludeFields = new ArrayList<String>(%1$d)",
                    modelOrListCount);
        }

        //@formatter:off
        if (!metadata.hasPrimaryKey()) {
            buildExcludeFieldsList(writer, metadata.getFields());
            writer.emitStatement("%s obj = realm.createObjectInternal(%s.class, true, excludeFields)",
                    qualifiedJavaClassName, qualifiedJavaClassName);
        } else {
            String pkType = Utils.isString(metadata.getPrimaryKey()) ? "String" : "Long";
            writer
                .emitStatement("%s obj = null", qualifiedJavaClassName)
                .beginControlFlow("if (update)")
                    .emitStatement("Table table = realm.getTable(%s.class)", qualifiedJavaClassName)
                    .emitStatement("%s columnInfo = (%s) realm.getSchema().getColumnInfo(%s.class)",
                        columnInfoClassName(), columnInfoClassName(), qualifiedJavaClassName)
                    .emitStatement("long pkColumnIndex = %s", fieldIndexVariableReference(metadata.getPrimaryKey()))
                    .emitStatement("long rowIndex = Table.NO_MATCH");
            if (metadata.isNullable(metadata.getPrimaryKey())) {
                writer
                    .beginControlFlow("if (json.isNull(\"%s\"))", metadata.getPrimaryKey().getSimpleName())
                        .emitStatement("rowIndex = table.findFirstNull(pkColumnIndex)")
                    .nextControlFlow("else")
                        .emitStatement(
                                "rowIndex = table.findFirst%s(pkColumnIndex, json.get%s(\"%s\"))",
                                pkType, pkType, metadata.getPrimaryKey().getSimpleName())
                    .endControlFlow();
            } else {
                writer
                    .beginControlFlow("if (!json.isNull(\"%s\"))", metadata.getPrimaryKey().getSimpleName())
                        .emitStatement(
                                "rowIndex = table.findFirst%s(pkColumnIndex, json.get%s(\"%s\"))",
                                pkType, pkType, metadata.getPrimaryKey().getSimpleName())
                    .endControlFlow();
            }
            writer
                .beginControlFlow("if (rowIndex != Table.NO_MATCH)")
                    .emitStatement("final BaseRealm.RealmObjectContext objectContext = BaseRealm.objectContext.get()")
                    .beginControlFlow("try")
                        .emitStatement(
                                "objectContext.set(realm, table.getUncheckedRow(rowIndex), realm.getSchema().getColumnInfo(%s.class), false, Collections.<String> emptyList())",
                                qualifiedJavaClassName)
                        .emitStatement("obj = new %s()", qualifiedGeneratedClassName)
                    .nextControlFlow("finally")
                        .emitStatement("objectContext.clear()")
                    .endControlFlow()
                .endControlFlow()
            .endControlFlow();

            writer.beginControlFlow("if (obj == null)");
            buildExcludeFieldsList(writer, metadata.getFields());
            String primaryKeyFieldType = metadata.getPrimaryKey().asType().toString();
            String primaryKeyFieldName = metadata.getPrimaryKey().getSimpleName().toString();
            RealmJsonTypeHelper.emitCreateObjectWithPrimaryKeyValue(
                    qualifiedJavaClassName, qualifiedGeneratedClassName, primaryKeyFieldType, primaryKeyFieldName, writer);
            writer.endControlFlow();
        }
        //@formatter:on

        writer
                .emitEmptyLine()
                .emitStatement("final %1$s objProxy = (%1$s) obj", interfaceName);
        for (VariableElement field : metadata.getFields()) {
            String fieldName = field.getSimpleName().toString();
            String qualifiedFieldType = field.asType().toString();
            if (metadata.isPrimaryKey(field)) {
                // Primary key has already been set when adding new row or finding the existing row.
                continue;
            }
            if (Utils.isRealmModel(field)) {
                RealmJsonTypeHelper.emitFillRealmObjectWithJsonValue(
                        "objProxy",
                        metadata.getInternalSetter(fieldName),
                        fieldName,
                        qualifiedFieldType,
                        Utils.getProxyClassSimpleName(field),
                        writer
                );

            } else if (Utils.isRealmModelList(field)) {
                RealmJsonTypeHelper.emitFillRealmListWithJsonValue(
                        "objProxy",
                        metadata.getInternalGetter(fieldName),
                        metadata.getInternalSetter(fieldName),
                        fieldName,
                        ((DeclaredType) field.asType()).getTypeArguments().get(0).toString(),
                        Utils.getProxyClassSimpleName(field),
                        writer);

            } else if (Utils.isRealmValueList(field)) {
                // FIXME need to implement logic for value list fields.
                writer.emitSingleLineComment(String.format(Locale.ENGLISH,
                        "TODO implement logic for value list %1$s.", field.getSimpleName()));
            } else if (Utils.isMutableRealmInteger(field)) {
                RealmJsonTypeHelper.emitFillJavaTypeWithJsonValue(
                        "objProxy",
                        metadata.getInternalGetter(fieldName),
                        fieldName,
                        qualifiedFieldType,
                        writer);

            } else {
                RealmJsonTypeHelper.emitFillJavaTypeWithJsonValue(
                        "objProxy",
                        metadata.getInternalSetter(fieldName),
                        fieldName,
                        qualifiedFieldType,
                        writer
                );
            }
        }

        writer.emitStatement("return obj");
        writer.endMethod();
        writer.emitEmptyLine();
    }

    private void buildExcludeFieldsList(JavaWriter writer, Collection<RealmFieldElement> fields) throws IOException {
        for (VariableElement field : fields) {
            if (Utils.isRealmModel(field) || Utils.isRealmList(field)) {
                final String fieldName = field.getSimpleName().toString();
                writer.beginControlFlow("if (json.has(\"%1$s\"))", fieldName)
                        .emitStatement("excludeFields.add(\"%1$s\")", fieldName)
                        .endControlFlow();
            }
        }
    }

    // Since we need to check the PK in stream before creating the object, this is now using copyToRealm
    // instead of createObject() to avoid parsing the stream twice.
    private void emitCreateUsingJsonStream(JavaWriter writer) throws IOException {
        writer.emitAnnotation("SuppressWarnings", "\"cast\"");
        writer.emitAnnotation("TargetApi", "Build.VERSION_CODES.HONEYCOMB");
        writer.beginMethod(
                qualifiedJavaClassName,
                "createUsingJsonStream",
                EnumSet.of(Modifier.PUBLIC, Modifier.STATIC),
                Arrays.asList("Realm", "realm", "JsonReader", "reader"),
                Collections.singletonList("IOException"));

        if (metadata.hasPrimaryKey()) {
            writer.emitStatement("boolean jsonHasPrimaryKey = false");
        }
        writer.emitStatement("final %s obj = new %s()", qualifiedJavaClassName, qualifiedJavaClassName);
        writer.emitStatement("final %1$s objProxy = (%1$s) obj", interfaceName);
        writer.emitStatement("reader.beginObject()");
        writer.beginControlFlow("while (reader.hasNext())");
        writer.emitStatement("String name = reader.nextName()");
        writer.beginControlFlow("if (false)");
        Collection<RealmFieldElement> fields = metadata.getFields();
        for (VariableElement field : fields) {
            String fieldName = field.getSimpleName().toString();
            String qualifiedFieldType = field.asType().toString();
            writer.nextControlFlow("else if (name.equals(\"%s\"))", fieldName);

            if (Utils.isRealmModel(field)) {
                RealmJsonTypeHelper.emitFillRealmObjectFromStream(
                        "objProxy",
                        metadata.getInternalSetter(fieldName),
                        fieldName,
                        qualifiedFieldType,
                        Utils.getProxyClassSimpleName(field),
                        writer
                );

            } else if (Utils.isRealmModelList(field)) {
                RealmJsonTypeHelper.emitFillRealmListFromStream(
                        "objProxy",
                        metadata.getInternalGetter(fieldName),
                        metadata.getInternalSetter(fieldName),
                        ((DeclaredType) field.asType()).getTypeArguments().get(0).toString(),
                        Utils.getProxyClassSimpleName(field),
                        writer);

            } else if (Utils.isRealmValueList(field)) {
                // FIXME need to implement logic for value list fields.
                writer.emitSingleLineComment("TODO implement logic for value list.");
            } else if (Utils.isMutableRealmInteger(field)) {
                RealmJsonTypeHelper.emitFillJavaTypeFromStream(
                        "objProxy",
                        metadata,
                        metadata.getInternalGetter(fieldName),
                        fieldName,
                        qualifiedFieldType,
                        writer
                );
            } else {
                RealmJsonTypeHelper.emitFillJavaTypeFromStream(
                        "objProxy",
                        metadata,
                        metadata.getInternalSetter(fieldName),
                        fieldName,
                        qualifiedFieldType,
                        writer
                );
            }
        }

        writer.nextControlFlow("else");
        writer.emitStatement("reader.skipValue()");
        writer.endControlFlow();

        writer.endControlFlow();
        writer.emitStatement("reader.endObject()");

        if (metadata.hasPrimaryKey()) {
            writer.beginControlFlow("if (!jsonHasPrimaryKey)")
                    .emitStatement(Constants.STATEMENT_EXCEPTION_NO_PRIMARY_KEY_IN_JSON, metadata.getPrimaryKey())
                    .endControlFlow();
        }

        writer.emitStatement("return realm.copyToRealm(obj)");
        writer.endMethod();
        writer.emitEmptyLine();
    }

    private String columnInfoClassName() {
        return simpleJavaClassName + "ColumnInfo";
    }

    private String columnIndexVarName(VariableElement variableElement) {
        return variableElement.getSimpleName().toString() + "Index";
    }

    private String mutableRealmIntegerFieldName(VariableElement variableElement) {
        return variableElement.getSimpleName().toString() + "MutableRealmInteger";
    }

    private String fieldIndexVariableReference(VariableElement variableElement) {
        return "columnInfo." + columnIndexVarName(variableElement);
    }

    private static int countModelOrListFields(Collection<RealmFieldElement> fields) {
        int count = 0;
        for (VariableElement f : fields) {
            if (Utils.isRealmModel(f) || Utils.isRealmList(f)) {
                count++;
            }
        }
        return count;
    }

    private Constants.RealmFieldType getRealmType(VariableElement field) {
        String fieldTypeCanonicalName = field.asType().toString();
        Constants.RealmFieldType type = Constants.JAVA_TO_REALM_TYPES.get(fieldTypeCanonicalName);
        if (type != null) {
            return type;
        }
        if (Utils.isMutableRealmInteger(field)) {
            return Constants.RealmFieldType.REALM_INTEGER;
        }
        if (Utils.isRealmModel(field)) {
            return Constants.RealmFieldType.OBJECT;
        }
        if (Utils.isRealmModelList(field)) {
            return Constants.RealmFieldType.LIST;
        }
        if (Utils.isRealmValueList(field)) {
            final Constants.RealmFieldType fieldType = Utils.getValueListFieldType(field);
            if (fieldType == null) {
                return Constants.RealmFieldType.NOTYPE;
            }
            return fieldType;
        }
        return Constants.RealmFieldType.NOTYPE;
    }

    private Constants.RealmFieldType getRealmTypeChecked(VariableElement field) {
        Constants.RealmFieldType type = getRealmType(field);
        if (type == Constants.RealmFieldType.NOTYPE) {
            throw new IllegalStateException("Unsupported type " + field.asType().toString());
        }
        return type;
    }
}<|MERGE_RESOLUTION|>--- conflicted
+++ resolved
@@ -248,15 +248,9 @@
 
         writer.emitField("List<String>", "FIELD_NAMES", EnumSet.of(Modifier.PRIVATE, Modifier.STATIC, Modifier.FINAL));
         writer.beginInitializer(true)
-<<<<<<< HEAD
-            .emitStatement("List<String> fieldNames = new ArrayList<String>()");
+            .emitStatement("List<String> fieldNames = new ArrayList<String>(%s)", metadata.getFields().size());
             for (RealmFieldElement field : metadata.getFields()) {
                 writer.emitStatement("fieldNames.add(\"%s\")", field.getInternalFieldName());
-=======
-            .emitStatement("List<String> fieldNames = new ArrayList<String>(%s)", metadata.getFields().size());
-            for (VariableElement field : metadata.getFields()) {
-                writer.emitStatement("fieldNames.add(\"%s\")", field.getSimpleName().toString());
->>>>>>> 928b1450
             }
         writer.emitStatement("FIELD_NAMES = Collections.unmodifiableList(fieldNames)")
             .endInitializer();
@@ -744,12 +738,8 @@
         int computedFields = metadata.getBacklinkFields().size();
 
         writer.emitStatement(
-<<<<<<< HEAD
-                "OsObjectSchemaInfo.Builder builder = new OsObjectSchemaInfo.Builder(\"%s\")", internalClassName);
-=======
                 "OsObjectSchemaInfo.Builder builder = new OsObjectSchemaInfo.Builder(\"%s\", %s, %s)",
-                this.simpleClassName, persistedFields, computedFields);
->>>>>>> 928b1450
+                internalClassName, persistedFields, computedFields);
 
         // For each field generate corresponding table index constant
         for (RealmFieldElement field : metadata.getFields()) {
@@ -848,15 +838,9 @@
     }
 
     //@formatter:off
-<<<<<<< HEAD
-    private void emitGetTableNameMethod(JavaWriter writer) throws IOException {
-        writer.beginMethod("String", "getTableName", EnumSet.of(Modifier.PUBLIC, Modifier.STATIC))
-                .emitStatement("return \"%s%s\"", Constants.TABLE_PREFIX, internalClassName)
-=======
     private void emitGetSimpleClassNameMethod(JavaWriter writer) throws IOException {
         writer.beginMethod("String", "getSimpleClassName", EnumSet.of(Modifier.PUBLIC, Modifier.STATIC))
-                .emitStatement("return \"%s\"", simpleClassName)
->>>>>>> 928b1450
+                .emitStatement("return \"%s\"", internalClassName)
                 .endMethod()
                 .emitEmptyLine();
     }
