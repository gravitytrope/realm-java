--- conflicted
+++ resolved
@@ -246,18 +246,6 @@
         writer.emitEmptyLine()
                 .emitField("OsObjectSchemaInfo", "expectedObjectSchemaInfo",
                 EnumSet.of(Modifier.PRIVATE, Modifier.STATIC, Modifier.FINAL), "createExpectedObjectSchemaInfo()");
-<<<<<<< HEAD
-
-        writer.emitField("List<String>", "FIELD_NAMES", EnumSet.of(Modifier.PRIVATE, Modifier.STATIC, Modifier.FINAL));
-        writer.beginInitializer(true)
-            .emitStatement("List<String> fieldNames = new ArrayList<String>(%s)", metadata.getFields().size());
-            for (RealmFieldElement field : metadata.getFields()) {
-                writer.emitStatement("fieldNames.add(\"%s\")", field.getInternalFieldName());
-            }
-        writer.emitStatement("FIELD_NAMES = Collections.unmodifiableList(fieldNames)")
-            .endInitializer();
-=======
->>>>>>> 8ebff62b
     }
     //@formatter:on
 
