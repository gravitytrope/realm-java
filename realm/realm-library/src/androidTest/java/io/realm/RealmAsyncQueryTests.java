/*
 * Copyright 2015 Realm Inc.
 *
 * Licensed under the Apache License, Version 2.0 (the "License");
 * you may not use this file except in compliance with the License.
 * You may obtain a copy of the License at
 *
 * http://www.apache.org/licenses/LICENSE-2.0
 *
 * Unless required by applicable law or agreed to in writing, software
 * distributed under the License is distributed on an "AS IS" BASIS,
 * WITHOUT WARRANTIES OR CONDITIONS OF ANY KIND, either express or implied.
 * See the License for the specific language governing permissions and
 * limitations under the License.
 */

package io.realm;

import android.os.Handler;
import android.os.SystemClock;
import android.support.test.runner.AndroidJUnit4;

import org.junit.Rule;
import org.junit.Test;
import org.junit.runner.RunWith;

import java.lang.ref.WeakReference;
import java.util.Date;
import java.util.Iterator;
import java.util.Map;
import java.util.Random;
import java.util.concurrent.CountDownLatch;
import java.util.concurrent.atomic.AtomicInteger;

import io.realm.entities.AllTypes;
import io.realm.entities.AnnotationIndexTypes;
import io.realm.entities.Dog;
import io.realm.entities.NonLatinFieldNames;
import io.realm.entities.Owner;
import io.realm.instrumentation.MockActivityManager;
import io.realm.internal.log.RealmLog;
import io.realm.proxy.HandlerProxy;
import io.realm.rule.RunInLooperThread;
import io.realm.rule.RunTestInLooperThread;
import io.realm.rule.TestRealmConfigurationFactory;
import io.realm.util.RealmBackgroundTask;

import static org.junit.Assert.assertEquals;
import static org.junit.Assert.assertFalse;
import static org.junit.Assert.assertNotNull;
import static org.junit.Assert.assertNull;
import static org.junit.Assert.assertTrue;
import static org.junit.Assert.fail;

@RunWith(AndroidJUnit4.class)
public class RealmAsyncQueryTests {

    @Rule
    public final RunInLooperThread looperThread = new RunInLooperThread();
    @Rule
    public final TestRealmConfigurationFactory configFactory = new TestRealmConfigurationFactory();

    // ****************************
    // ****  Async transaction  ***
    // ****************************

    // start asynchronously a transaction to insert one element
    @Test
    @RunTestInLooperThread
    public void executeTransactionAsync() throws Throwable {
        final Realm realm = looperThread.realm;
        assertEquals(0, realm.allObjects(Owner.class).size());

        realm.executeTransactionAsync(new Realm.Transaction() {
            @Override
            public void execute(Realm realm) {
                Owner owner = realm.createObject(Owner.class);
                owner.setName("Owner");
            }
        }, new Realm.Transaction.OnSuccess() {
            @Override
            public void onSuccess() {
                assertEquals(1, realm.allObjects(Owner.class).size());
                assertEquals("Owner", realm.where(Owner.class).findFirst().getName());
                looperThread.testComplete();
            }
        }, new Realm.Transaction.OnError() {

            @Override
            public void onError(Throwable error) {
                fail(error.getMessage());
            }
        });
    }

    @Test
    @RunTestInLooperThread
    public void executeTransactionAsync_onSuccess() throws Throwable {
        final Realm realm = looperThread.realm;
        assertEquals(0, realm.allObjects(Owner.class).size());

        realm.executeTransactionAsync(new Realm.Transaction() {
            @Override
            public void execute(Realm realm) {
                Owner owner = realm.createObject(Owner.class);
                owner.setName("Owner");
            }
        }, new Realm.Transaction.OnSuccess() {
            @Override
            public void onSuccess() {
                assertEquals(1, realm.allObjects(Owner.class).size());
                assertEquals("Owner", realm.where(Owner.class).findFirst().getName());
                looperThread.testComplete();
            }
        });
    }

    @Test
    @RunTestInLooperThread
    public void executeTransactionAsync_onError() throws Throwable {
        final Realm realm = looperThread.realm;
        assertEquals(0, realm.allObjects(Owner.class).size());

        realm.executeTransactionAsync(new Realm.Transaction() {
            @Override
            public void execute(Realm realm) {
                throw new RuntimeException("Oh! What a Terrible Failure");
            }
        }, new Realm.Transaction.OnError() {
            @Override
            public void onError(Throwable error) {
                assertEquals(0, realm.allObjects(Owner.class).size());
                assertNull(realm.where(Owner.class).findFirst());
                looperThread.testComplete();
            }
        });
    }

    @Test
    @RunTestInLooperThread
    public void executeTransactionAsync_NoCallbacks() throws Throwable {
        final Realm realm = looperThread.realm;
        assertEquals(0, realm.allObjects(Owner.class).size());

        realm.executeTransactionAsync(new Realm.Transaction() {
            @Override
            public void execute(Realm realm) {
                Owner owner = realm.createObject(Owner.class);
                owner.setName("Owner");
            }
        });
        realm.addChangeListener(new RealmChangeListener() {
            @Override
            public void onChange() {
                assertEquals("Owner", realm.where(Owner.class).findFirst().getName());
                looperThread.testComplete();
            }
        });
    }

    // Test that an async transaction that throws an exception propagate it properly to the user.
    @Test
    @RunTestInLooperThread
    public void executeTransactionAsync_exceptionHandling() throws Throwable {
        final TestHelper.TestLogger testLogger = new TestHelper.TestLogger();
        RealmLog.add(testLogger);

        final Realm realm = looperThread.realm;

        assertEquals(0, realm.allObjects(Owner.class).size());

        realm.executeTransactionAsync(new Realm.Transaction() {
            @Override
            public void execute(Realm realm) {
                Owner owner = realm.createObject(Owner.class);
                owner.setName("Owner");
                realm.cancelTransaction(); // Cancel the transaction then throw
                throw new RuntimeException("Boom");
            }
        }, new Realm.Transaction.OnSuccess() {
            @Override
            public void onSuccess() {
                fail("Should not reach success if runtime exception is thrown in callback.");
            }
        }, new Realm.Transaction.OnError() {
            @Override
            public void onError(Throwable error) {
                // Ensure we are giving developers quality messages in the logs.
                assertEquals("Could not cancel transaction, not currently in a transaction.", testLogger.message);
                RealmLog.remove(testLogger);
                looperThread.testComplete();
            }
        });
    }

    // Test if the background Realm is closed when transaction success returned.
    @Test
    @RunTestInLooperThread
    public void executeTransactionAsync_realmClosedOnSuccess() {
        final AtomicInteger counter = new AtomicInteger(100);
        final Realm realm = looperThread.realm;
        final RealmCache.Callback cacheCallback = new RealmCache.Callback() {
            @Override
            public void onResult(int count) {
                assertEquals(1, count);
                if (counter.decrementAndGet() == 0) {
                    realm.close();
                    looperThread.testComplete();
                }
            }
        };
        final Realm.Transaction.OnSuccess transactionCallback = new Realm.Transaction.OnSuccess() {
            @Override
            public void onSuccess() {
                RealmCache.invokeWithGlobalRefCount(realm.getConfiguration(), cacheCallback);
                if (counter.get() == 0) {
                    // Finish testing
                    return;
                }
                realm.executeTransactionAsync(new Realm.Transaction() {
                    @Override
                    public void execute(Realm realm) {
                    }
                }, this);
            }
        };

        realm.executeTransactionAsync(new Realm.Transaction() {
            @Override
            public void execute(Realm realm) {
            }
        }, transactionCallback);
    }

    // Test if the background Realm is closed when transaction error returned.
    @Test
    @RunTestInLooperThread
    public void executeTransaction_async_realmClosedOnError() {
        final AtomicInteger counter = new AtomicInteger(100);
        final Realm realm = looperThread.realm;
        final RealmCache.Callback cacheCallback = new RealmCache.Callback() {
            @Override
            public void onResult(int count) {
                assertEquals(1, count);
                if (counter.decrementAndGet() == 0) {
                    realm.close();
                    looperThread.testComplete();
                }
            }
        };
        final Realm.Transaction.OnError transactionCallback = new Realm.Transaction.OnError() {
            @Override
            public void onError(Throwable error) {
                RealmCache.invokeWithGlobalRefCount(realm.getConfiguration(), cacheCallback);
                if (counter.get() == 0) {
                    // Finish testing
                    return;
                }
                realm.executeTransactionAsync(new Realm.Transaction() {
                    @Override
                    public void execute(Realm realm) {
                        throw new RuntimeException("Dummy exception");
                    }
                }, this);
            }
        };

        realm.executeTransactionAsync(new Realm.Transaction() {
            @Override
            public void execute(Realm realm) {
                throw new RuntimeException("Dummy exception");
            }
        }, transactionCallback);
    }

    // ************************************
    // *** promises based async queries ***
    // ************************************

    // finding element [0-4] asynchronously then wait for the promise to be loaded.
    @Test
    @RunTestInLooperThread
    public void findAllAsync() throws Throwable {
        final Realm realm = looperThread.realm;
        populateTestRealm(realm, 10);
        final RealmResults<AllTypes> results = realm.where(AllTypes.class)
                .between("columnLong", 0, 4)
                .findAllAsync();

        assertFalse(results.isLoaded());
        assertEquals(0, results.size());

        results.addChangeListener(new RealmChangeListener() {
            @Override
            public void onChange() {
                assertTrue(results.isLoaded());
                assertEquals(5, results.size());
                assertTrue(results.get(0).isValid());
                looperThread.testComplete();
            }
        });
    }

    @Test
    @RunTestInLooperThread
    public void accessingRealmListOnUnloadedRealmObjectShouldThrow() {
        Realm realm = looperThread.realm;
        populateTestRealm(realm, 10);
        final AllTypes results = realm.where(AllTypes.class)
                .equalTo("columnLong", 0)
                .findFirstAsync();

        assertFalse(results.isLoaded());
        try {
            results.getColumnRealmList();
            fail("Accessing property on an empty row");
        } catch (IllegalStateException ignored) {
        }
        looperThread.testComplete();
    }

    @Test
    public void standaloneObjectAsyncBehaviour() {
        Dog dog = new Dog();
        dog.setName("Akamaru");
        dog.setAge(10);

        assertTrue(dog.isLoaded());
        assertFalse(dog.isValid());
    }

    @Test
    public void findAllAsync_throwsOnNonLooperThread() throws Throwable {
        Realm realm = Realm.getInstance(configFactory.createConfiguration());
        try {
            realm.where(AllTypes.class).findAllAsync();
        } catch (IllegalStateException ignored) {
        } finally {
            realm.close();
        }
    }

    @Test
    @RunTestInLooperThread
    public void findAllAsync_reusingQuery() throws Throwable {
        Realm realm = looperThread.realm;
        populateTestRealm(realm, 10);

        RealmQuery<AllTypes> query = realm.where(AllTypes.class)
                .between("columnLong", 0, 4);
        RealmResults<AllTypes> queryAllSync = query.findAll();
        RealmResults<AllTypes> allAsync = query.findAllAsync();

        assertTrue(allAsync.load());
        assertEquals(allAsync, queryAllSync);

        // the RealmQuery already has an argumentHolder, can't reuse it
        try {
            query.findAllSorted("columnLong");
            fail("Should throw an exception, can not reuse RealmQuery");
        } catch (IllegalStateException ignored) {
            looperThread.testComplete();
        }
    }

    // finding elements [0-4] asynchronously then wait for the promise to be loaded
    // using a callback to be notified when the data is loaded
    @Test
    @RunTestInLooperThread
    public void findAllAsync_withNotification() throws Throwable {
        Realm realm = looperThread.realm;
        populateTestRealm(realm, 10);
        final RealmResults<AllTypes> results = realm.where(AllTypes.class)
                .between("columnLong", 0, 4)
                .findAllAsync();

        results.addChangeListener(new RealmChangeListener() {
            @Override
            public void onChange() {
                assertTrue(results.isLoaded());
                assertEquals(5, results.size());
                assertTrue(results.get(4).isValid());
                looperThread.testComplete();
            }
        });

        assertFalse(results.isLoaded());
        assertEquals(0, results.size());
    }

    // transforming an async query into sync by calling load to force
    // the blocking behaviour
    @Test
    @RunTestInLooperThread
    public void findAllAsync_forceLoad() throws Throwable {
        Realm realm = looperThread.realm;
        populateTestRealm(realm, 10);
        final RealmResults<AllTypes> realmResults = realm.where(AllTypes.class)
                .between("columnLong", 0, 4)
                .findAllAsync();

        // notification should be called as well
        realmResults.addChangeListener(new RealmChangeListener() {
            @Override
            public void onChange() {
                assertTrue(realmResults.isLoaded());
                assertEquals(5, realmResults.size());
                looperThread.testComplete();

            }
        });

        assertFalse(realmResults.isLoaded());
        assertEquals(0, realmResults.size());

        boolean successful = realmResults.load();

        assertTrue(successful);
        assertTrue(realmResults.isLoaded());
        assertEquals(5, realmResults.size());
    }

    // UC:
    //   1- insert 10 objects
    //   2- start an async query to find object [0-4]
    //   3- assert current RealmResults is empty (Worker Thread didn't complete)
    //   4- when the worker thread complete, advance the Realm
    //   5- the caller thread is ahead of the result provided by the worker thread
    //   6- retry automatically the async query
    //   7- the returned RealmResults is now in the same version as the caller thread
    //   8- the notification should be called once (when we retry automatically we shouldn't
    //      notify the user).
    @Test
    @RunTestInLooperThread
    public void findAllAsync_retry() throws Throwable {
        final AtomicInteger numberOfIntercept = new AtomicInteger(0);
        final AtomicInteger numberOfInvocation = new AtomicInteger(0);
        final Realm realm = looperThread.realm;

        // 1. Populate initial data
        realm.setAutoRefresh(false);
        populateTestRealm(realm, 10);
        realm.setAutoRefresh(true);

        // 2. Configure handler interceptor
        final Handler handler = new HandlerProxy(realm.handlerController) {
            @Override
            public boolean onInterceptInMessage(int what) {
                // Intercepts in order: [QueryComplete, RealmChanged, QueryUpdated]
                int intercepts = numberOfIntercept.incrementAndGet();
                switch (what) {
                    // 5. Intercept all messages from other threads. On the first complete, we advance the tread
                    // which will cause the async query to rerun instead of triggering the change listener.
                    case HandlerController.COMPLETED_ASYNC_REALM_RESULTS:
                        if (intercepts == 1) {
                            // We advance the Realm so we can simulate a retry
                            realm.beginTransaction();
                            realm.clear(AllTypes.class);
                            realm.commitTransaction();
                        }
                }
                return false;
            }
        };
        realm.setHandler(handler);

        // 3. Create a async query
        final RealmResults<AllTypes> realmResults = realm.where(AllTypes.class)
                .between("columnLong", 0, 4)
                .findAllAsync();

        // 4. Ensure that query isn't loaded yet
        assertFalse(realmResults.isLoaded());
        assertEquals(0, realmResults.size());

        // 6. Callback triggered after retry has completed
        realmResults.addChangeListener(new RealmChangeListener() {
            @Override
            public void onChange() {
                assertEquals(3, numberOfIntercept.get());
                assertEquals(1, numberOfInvocation.incrementAndGet());
                assertTrue(realmResults.isLoaded());
                assertEquals(0, realmResults.size());
                looperThread.testComplete();
            }
        });
    }

    // UC:
    //   1- insert 10 objects
    //   2- start 2 async queries to find all objects [0-9] & objects[0-4]
    //   3- assert both RealmResults are empty (Worker Thread didn't complete)
    //   4- the queries will complete with the same version as the caller thread
    //   5- using a background thread update the Realm
    //   6- now REALM_CHANGED will trigger a COMPLETED_UPDATE_ASYNC_QUERIES that should update all queries
    //   7- callbacks are notified with the latest results (called twice overall)
    @Test
    @RunTestInLooperThread
    public void findAllAsync_batchUpdate() throws Throwable {
        final AtomicInteger numberOfNotificationsQuery1 = new AtomicInteger(0);
        final AtomicInteger numberOfNotificationsQuery2 = new AtomicInteger(0);
        final AtomicInteger numberOfIntercept = new AtomicInteger(0);
        final Realm realm = looperThread.realm;
        populateTestRealm(realm, 10);

        // 1. Configure Handler interceptor
        Handler handler = new HandlerProxy(realm.handlerController) {
            @Override
            public boolean onInterceptInMessage(int what) {
                int intercepts = numberOfIntercept.getAndIncrement();
                if (what == HandlerController.COMPLETED_ASYNC_REALM_RESULTS && intercepts == 1) {
                    // 4. The first time the async queries complete we start an update from
                    // another background thread. This will cause queries to rerun when the
                    // background thread notifies this thread.
                    new RealmBackgroundTask(looperThread.realmConfiguration) {
                        @Override
                        public void doInBackground(Realm realm) {
                            realm.beginTransaction();
                            realm.where(AllTypes.class)
                                    .equalTo(AllTypes.FIELD_LONG, 4)
                                    .findFirst()
                                    .setColumnString("modified");
                            realm.createObject(AllTypes.class);
                            realm.createObject(AllTypes.class);
                            realm.commitTransaction();
                        }
                    }.awaitOrFail();
                }
                return false;
            }
        };
        realm.setHandler(handler);

        // 2. Create 2 async queries and check they are not loaded
        final RealmResults<AllTypes> realmResults1 = realm.where(AllTypes.class).findAllAsync();
        final RealmResults<AllTypes> realmResults2 = realm.where(AllTypes.class).between("columnLong", 0, 4).findAllAsync();

        assertFalse(realmResults1.isLoaded());
        assertFalse(realmResults2.isLoaded());
        assertEquals(0, realmResults1.size());
        assertEquals(0, realmResults2.size());

        // 3. Change listeners will be called twice. Once when the first query completely and then
        // when the background thread has completed, notifying this thread to rerun and then receive
        // the updated results.
        final Runnable signalCallbackDone = new Runnable() {
            private AtomicInteger signalCallbackFinished = new AtomicInteger(2);
            @Override
            public void run() {
                if (signalCallbackFinished.decrementAndGet() == 0) {
                    assertEquals(4, numberOfIntercept.get());
                    assertEquals(2, numberOfNotificationsQuery1.get());
                    assertEquals(2, numberOfNotificationsQuery2.get());
                    looperThread.testComplete();
                }
            }
        };

        realmResults1.addChangeListener(new RealmChangeListener() {
            @Override
            public void onChange() {
                switch (numberOfNotificationsQuery1.incrementAndGet()) {
                    case 1: // first callback invocation
                        assertTrue(realmResults1.isLoaded());
                        assertEquals(10, realmResults1.size());
                        assertEquals("test data 4", realmResults1.get(4).getColumnString());
                        break;

                    case 2: // second callback
                        assertTrue(realmResults1.isLoaded());
                        assertEquals(12, realmResults1.size());
                        assertEquals("modified", realmResults1.get(4).getColumnString());
                        signalCallbackDone.run();
                        break;
                }
            }
        });


        realmResults2.addChangeListener(new RealmChangeListener() {
            @Override
            public void onChange() {
                switch (numberOfNotificationsQuery2.incrementAndGet()) {
                    case 1: // first callback invocation
                        assertTrue(realmResults2.isLoaded());
                        assertEquals(5, realmResults2.size());
                        assertEquals("test data 4", realmResults2.get(4).getColumnString());
                        break;

                    case 2: // second callback
                        assertTrue(realmResults2.isLoaded());
                        assertEquals(7, realmResults2.size());
                        assertEquals("modified", realmResults2.get(4).getColumnString());
                        signalCallbackDone.run();
                        break;
                }
            }
        });
    }

    // simulate a use case, when the caller thread advance read, while the background thread
    // is operating on a previous version, this should retry the query on the worker thread
    // to deliver the results once (using the latest version of the Realm)
    @Test
    @RunTestInLooperThread
    public void findAllAsync_callerIsAdvanced() throws Throwable {
        final AtomicInteger numberOfIntercept = new AtomicInteger(0);
        final Realm realm = looperThread.realm;
        populateTestRealm(realm, 10);

        // Configure handler interceptor
        final Handler handler = new HandlerProxy(realm.handlerController) {
            @Override
            public boolean onInterceptInMessage(int what) {
                // Intercepts in order [QueryCompleted, RealmChanged, QueryUpdated]
                int intercepts = numberOfIntercept.incrementAndGet();
                switch (what) {
                    case HandlerController.COMPLETED_ASYNC_REALM_RESULTS: {
                        // we advance the Realm so we can simulate a retry
                        if (intercepts == 1) {
                            realm.beginTransaction();
                            realm.createObject(AllTypes.class).setColumnLong(0);
                            realm.commitTransaction();
                        }
                    }
                }
                return false;
            }
        };
        realm.setHandler(handler);

        // Create async query and verify it has not been loaded.
        final RealmResults<AllTypes> realmResults = realm.where(AllTypes.class)
                .between("columnLong", 0, 4)
                .findAllAsync();

        assertFalse(realmResults.isLoaded());
        assertEquals(0, realmResults.size());

        // Add change listener that should only be called once
        realmResults.addChangeListener(new RealmChangeListener() {
            @Override
            public void onChange() {
                assertEquals(3, numberOfIntercept.get());
                assertTrue(realmResults.isLoaded());
                assertEquals(6, realmResults.size());
                looperThread.testComplete();
            }
        });
    }

    // UC:
    //   1- insert 10 objects
    //   2- start 2 async queries to find all objects [0-9] & objects[0-4]
    //   3- assert both RealmResults are empty (Worker Thread didn't complete)
    //   4- start a third thread to insert 2 more elements
    //   5- the third thread signal a REALM_CHANGE that should update all async queries
    //   6- when the results from step [2] completes they should be ignored, since a pending
    //      update (using the latest realm) for all async queries is in progress
    //   7- onChange notification will be triggered once
    @Test
    @RunTestInLooperThread
    public void findAllAsync_callerThreadBehind() throws Throwable {
        final AtomicInteger numberOfCompletedAsyncQuery = new AtomicInteger(0);
        final AtomicInteger numberOfInterceptedChangeMessage = new AtomicInteger(0);
        final AtomicInteger maxNumberOfNotificationsQuery1 = new AtomicInteger(1);
        final AtomicInteger maxNumberOfNotificationsQuery2 = new AtomicInteger(1);
        final Realm realm = looperThread.realm;
        populateTestRealm(realm, 10);

        // Configure Handler Interceptor
        final Handler handler = new HandlerProxy(realm.handlerController) {
            @Override
            public boolean onInterceptInMessage(int what) {
                switch (what) {
                    case HandlerController.REALM_CHANGED: {
                        // should only intercept the first REALM_CHANGED coming from the
                        // background update thread

                        // swallow this message, so the caller thread
                        // remain behind the worker thread. This has as
                        // a consequence to ignore the delivered result & wait for the
                        // upcoming REALM_CHANGED to batch update all async queries
                        return numberOfInterceptedChangeMessage.getAndIncrement() == 0;
                    }
                    case HandlerController.COMPLETED_ASYNC_REALM_RESULTS: {
                        if (numberOfCompletedAsyncQuery.incrementAndGet() == 2) {
                            // both queries have completed now (& their results should be ignored)
                            // now send the REALM_CHANGED event that should batch update all queries
                            sendEmptyMessage(HandlerController.REALM_CHANGED);
                        }
                    }
                }
                return false;
            }
        };
        realm.setHandler(handler);
        Realm.asyncQueryExecutor.pause();

        // Create async queries and check they haven't completed
        final RealmResults<AllTypes> realmResults1 = realm.where(AllTypes.class)
                .findAllAsync();
        final RealmResults<AllTypes> realmResults2 = realm.where(AllTypes.class)
                .between("columnLong", 0, 4).findAllAsync();

        assertFalse(realmResults1.isLoaded());
        assertFalse(realmResults2.isLoaded());
        assertEquals(0, realmResults1.size());
        assertEquals(0, realmResults2.size());

        // advance the Realm from a background thread
        new RealmBackgroundTask(looperThread.realmConfiguration) {
            @Override
            public void doInBackground(Realm realm) {
                realm.beginTransaction();
                realm.where(AllTypes.class).equalTo("columnLong", 4).findFirst().setColumnString("modified");
                realm.createObject(AllTypes.class);
                realm.createObject(AllTypes.class);
                realm.commitTransaction();
            }
        }.awaitOrFail();
        Realm.asyncQueryExecutor.resume();

        // Setup change listeners
        final Runnable signalCallbackDone = new Runnable() {
            private AtomicInteger signalCallbackFinished = new AtomicInteger(2);
            @Override
            public void run() {
                if (signalCallbackFinished.decrementAndGet() == 0) {
                    assertEquals(0, maxNumberOfNotificationsQuery1.get());
                    assertEquals(0, maxNumberOfNotificationsQuery2.get());
                    looperThread.testComplete();
                }
            }
        };

        realmResults1.addChangeListener(new RealmChangeListener() {
            @Override
            public void onChange() {
                assertTrue(maxNumberOfNotificationsQuery1.getAndDecrement() > 0);
                assertTrue(realmResults1.isLoaded());
                assertEquals(12, realmResults1.size());
                assertEquals("modified", realmResults1.get(4).getColumnString());
                signalCallbackDone.run();
            }
        });

        realmResults2.addChangeListener(new RealmChangeListener() {
            @Override
            public void onChange() {
                assertTrue(maxNumberOfNotificationsQuery2.getAndDecrement() > 0);
                assertTrue(realmResults2.isLoaded());
                assertEquals(7, realmResults2.size());// the 2 add rows has columnLong == 0
                assertEquals("modified", realmResults2.get(4).getColumnString());
                signalCallbackDone.run();
            }
        });
    }

    // **********************************
    // *** 'findFirst' async queries  ***
    // **********************************

    // similar UC as #testFindAllAsync using 'findFirst'
    @Test
    @RunTestInLooperThread
    public void findFirstAsync() {
        Realm realm = looperThread.realm;
        populateTestRealm(realm, 10);

        final AllTypes asyncObj = realm.where(AllTypes.class).findFirstAsync();
        assertFalse(asyncObj.isValid());
        assertFalse(asyncObj.isLoaded());

        asyncObj.addChangeListener(new RealmChangeListener() {
            @Override
            public void onChange() {
                assertTrue(asyncObj.isLoaded());
                assertTrue(asyncObj.isValid());
                looperThread.testComplete();
            }
        });
    }

    @Test
    @RunTestInLooperThread
    public void findFirstAsync_initalEmptyRow() throws Throwable {
        Realm realm = looperThread.realm;
        final AllTypes firstAsync = realm.where(AllTypes.class).findFirstAsync();
        firstAsync.addChangeListener(new RealmChangeListener() {
            @Override
            public void onChange() {
                assertTrue(firstAsync.load());
                assertTrue(firstAsync.isLoaded());
                assertTrue(firstAsync.isValid());
                assertEquals(0, firstAsync.getColumnLong());
                looperThread.testComplete();
            }
        });
        assertTrue(firstAsync.load());
        assertTrue(firstAsync.isLoaded());
        assertFalse(firstAsync.isValid());

        realm.beginTransaction();
        realm.createObject(AllTypes.class).setColumnLong(0);
        realm.commitTransaction();
    }

    @Test
    @RunTestInLooperThread
    public void findFirstAsync_updatedIfsyncRealmObjectIsUpdated() throws Throwable {
        populateTestRealm(looperThread.realm, 1);
        AllTypes firstSync = looperThread.realm.where(AllTypes.class).findFirst();
        assertEquals(0, firstSync.getColumnLong());
        assertEquals("test data 0", firstSync.getColumnString());

        final AllTypes firstAsync = looperThread.realm.where(AllTypes.class).findFirstAsync();
        assertTrue(firstAsync.load());
        assertTrue(firstAsync.isLoaded());
        assertTrue(firstAsync.isValid());
        assertEquals(0, firstAsync.getColumnLong());
        assertEquals("test data 0", firstAsync.getColumnString());

        firstAsync.addChangeListener(new RealmChangeListener() {
            @Override
            public void onChange() {
                assertEquals("Galacticon", firstAsync.getColumnString());
                looperThread.testComplete();
            }
        });

        looperThread.realm.beginTransaction();
        firstSync.setColumnString("Galacticon");
        looperThread.realm.commitTransaction();
    }

    // finding elements [0-4] asynchronously then wait for the promise to be loaded
    // using a callback to be notified when the data is loaded
    @Test
    @RunTestInLooperThread
    public void findFirstAsync_withNotification() throws Throwable {
        Realm realm = looperThread.realm;
        populateTestRealm(realm, 10);
        final AllTypes realmResults = realm.where(AllTypes.class)
                .between("columnLong", 4, 9)
                .findFirstAsync();

        realmResults.addChangeListener(new RealmChangeListener() {
            @Override
            public void onChange() {
                assertTrue(realmResults.isLoaded());
                assertTrue(realmResults.isValid());
                assertEquals("test data 4", realmResults.getColumnString());
                looperThread.testComplete();
            }
        });

        assertFalse(realmResults.isLoaded());
        assertFalse(realmResults.isValid());
        try {
            realmResults.setColumnString("should fail");
            fail("Accessing an unloaded object should throw");
        } catch (IllegalStateException ignored) {
        }
    }

    // similar UC as #testForceLoadAsync using 'findFirst'
    @Test
    @RunTestInLooperThread
    public void findFirstAsync_forceLoad() throws Throwable {
        Realm Realm = looperThread.realm;
        populateTestRealm(Realm, 10);
        final AllTypes realmResults = Realm.where(AllTypes.class)
                .between("columnLong", 4, 9)
                .findFirstAsync();

        assertFalse(realmResults.isLoaded());

        assertTrue(realmResults.load());
        assertTrue(realmResults.isLoaded());
        assertEquals("test data 4", realmResults.getColumnString());

        looperThread.testComplete();
    }

    // similar UC as #testFindAllAsyncRetry using 'findFirst'
    // UC:
    //   1- insert 10 objects
    //   2- start an async query to find object [0-4]
    //   3- assert current RealmResults is empty (Worker Thread didn't complete)
    //   4- when the worker thread complete, advance the Realm
    //   5- the caller thread is ahead of the result provided by the worker thread
    //   6- retry automatically the async query
    //   7- the returned RealmResults is now in the same version as the caller thread
    //   8- the notification should be called once (when we retry automatically we shouldn't
    //      notify the user).
    @Test
    @RunTestInLooperThread
    public void findFirstAsync_retry() throws Throwable {
        final AtomicInteger numberOfIntercept = new AtomicInteger(0);
        final Realm realm = looperThread.realm;
        populateTestRealm(realm, 10);

        // Configure interceptor handler
        final Handler handler = new HandlerProxy(realm.handlerController) {
            @Override
            public boolean onInterceptInMessage(int what) {
                int intercepts = numberOfIntercept.incrementAndGet();
                switch (what) {
                    case HandlerController.COMPLETED_ASYNC_REALM_OBJECT: {
                        if (intercepts == 1) {
                            // we advance the Realm so we can simulate a retry
                            realm.beginTransaction();
                            realm.clear(AllTypes.class);
                            AllTypes object = realm.createObject(AllTypes.class);
                            object.setColumnString("The Endless River");
                            object.setColumnLong(5);
                            realm.commitTransaction();
                        }
                    }
                }
                return false;
            }
        };
        realm.setHandler(handler);

        // Create a async query and verify it is not still loaded.
        final AllTypes realmResults = realm.where(AllTypes.class)
                .between("columnLong", 4, 6)
                .findFirstAsync();

        assertFalse(realmResults.isLoaded());

        try {
            realmResults.getColumnString();
            fail("Accessing property on an empty row");
        } catch (IllegalStateException ignored) {
        }

        // Add change listener that should only be called once after the retry completed.
        realmResults.addChangeListener(new RealmChangeListener() {
            @Override
            public void onChange() {
                assertEquals(3, numberOfIntercept.get());
                assertTrue(realmResults.isLoaded());
                assertEquals(5, realmResults.getColumnLong());
                assertEquals("The Endless River", realmResults.getColumnString());
                looperThread.testComplete();
            }
        });
    }

    // **************************************
    // *** 'findAllSorted' async queries  ***
    // **************************************

    // similar UC as #testFindAllAsync using 'findAllSorted'
    @Test
    @RunTestInLooperThread
    public void findAllSortedAsync() throws Throwable {
        final Realm realm = looperThread.realm;
        populateTestRealm(realm, 10);

        final RealmResults<AllTypes> results = realm.where(AllTypes.class)
                .between("columnLong", 0, 4)
                .findAllSortedAsync("columnString", Sort.DESCENDING);

        assertFalse(results.isLoaded());
        assertEquals(0, results.size());

        results.addChangeListener(new RealmChangeListener() {
            @Override
            public void onChange() {
                assertTrue(results.isLoaded());
                assertEquals(5, results.size());
                for (int i = 0; i < 5; i++) {
                    int iteration = (4 - i);
                    assertEquals("test data " + iteration, results.get(4 - iteration).getColumnString());
                }
                looperThread.testComplete();
            }
        });
    }


    // finding elements [4-8] asynchronously then wait for the promise to be loaded
    // using a callback to be notified when the data is loaded
    @Test
    @RunTestInLooperThread
    public void findAllSortedAsync_retry() throws Throwable {
        final AtomicInteger numberOfIntercept = new AtomicInteger(0);
        final Realm realm = looperThread.realm;

        // 1. Populate the Realm without triggering a RealmChangeEvent.
        realm.setAutoRefresh(false);
        populateTestRealm(realm, 10);
        realm.setAutoRefresh(true);

        // 2. Configure proxy handler to intercept messages
        final Handler handler = new HandlerProxy(realm.handlerController) {
            @Override
            public boolean onInterceptInMessage(int what) {
                // In order [QueryCompleted, RealmChanged, QueryUpdated]
                int intercepts = numberOfIntercept.incrementAndGet();
                switch (what) {
                    case HandlerController.COMPLETED_ASYNC_REALM_RESULTS: {
                        if (intercepts == 1) {
                            // We advance the Realm so we can simulate a retry before listeners are
                            // called.
                            realm.beginTransaction();
                            realm.where(AllTypes.class).equalTo(AllTypes.FIELD_LONG, 8).findFirst().removeFromRealm();
                            realm.commitTransaction();
                        }
                        break;
                    }
                }
                return false;
            }
        };
        realm.setHandler(handler);

        // 3. This will add a task to the paused asyncQueryExecutor
        final RealmResults<AllTypes> realmResults = realm.where(AllTypes.class)
                .between("columnLong", 4, 8)
                .findAllSortedAsync("columnString", Sort.ASCENDING);

        assertFalse(realmResults.isLoaded());
        assertEquals(0, realmResults.size());

        // 4. Intercepting the query completed event the first time will
        // cause a commit that should cause the findAllSortedAsync to be re-run.
        // This change listener should only be called with the final result.
        realmResults.addChangeListener(new RealmChangeListener() {
            @Override
            public void onChange() {
                assertEquals(3, numberOfIntercept.get());
                looperThread.testComplete();
            }
        });
    }

    // similar UC as #testFindAllAsyncBatchUpdate using 'findAllSorted'
    // UC:
    //   1- insert 10 objects
    //   2- start 2 async queries to find all objects [0-9] & objects[0-4]
    //   3- assert both RealmResults are empty (Worker Thread didn't complete)
    //   4- the queries will complete with the same version as the caller thread
    //   5- using a background thread update the Realm
    //   6- now REALM_CHANGED will trigger a COMPLETED_UPDATE_ASYNC_QUERIES that should update all queries
    //   7- callbacks are notified with the latest results (called twice overall)
    @Test
    @RunTestInLooperThread
    public void findAllSortedAsync_batchUpdate() {
        final AtomicInteger numberOfNotificationsQuery1 = new AtomicInteger(0);
        final AtomicInteger numberOfNotificationsQuery2 = new AtomicInteger(0);
        final AtomicInteger numberOfIntercept = new AtomicInteger(0);
        Realm realm = looperThread.realm;

        // 1. Add initial 10 objects
        realm.setAutoRefresh(false);
        populateTestRealm(realm, 10);
        realm.setAutoRefresh(true);

        // 2. Configure interceptor
        final Handler handler = new HandlerProxy(realm.handlerController) {
            @Override
            public boolean onInterceptInMessage(int what) {
                switch (what) {
                    case HandlerController.COMPLETED_ASYNC_REALM_RESULTS: {
                        if (numberOfIntercept.incrementAndGet() == 1) {
                            // 6. The first time the async queries complete we start an update from
                            // another background thread. This will cause queries to rerun when the
                            // background thread notifies this thread.
                            final CountDownLatch bgThreadLatch = new CountDownLatch(1);
                            new Thread() {
                                @Override
                                public void run() {
                                    Realm bgRealm = Realm.getInstance(looperThread.realmConfiguration);
                                    bgRealm.beginTransaction();
                                    bgRealm.where(AllTypes.class).equalTo("columnLong", 4).findFirst().setColumnString("modified");
                                    bgRealm.createObject(AllTypes.class);
                                    bgRealm.createObject(AllTypes.class);
                                    bgRealm.commitTransaction();
                                    bgRealm.close();
                                    bgThreadLatch.countDown();
                                }
                            }.start();
                            TestHelper.awaitOrFail(bgThreadLatch);
                        }
                    }
                    break;
                }
                return false;
            }
        };
        realm.setHandler(handler);

        // 3. Create 2 async queries
        final RealmResults<AllTypes> realmResults1 = realm.where(AllTypes.class)
                .findAllSortedAsync("columnString", Sort.ASCENDING);
        final RealmResults<AllTypes> realmResults2 = realm.where(AllTypes.class)
                .between("columnLong", 0, 4)
                .findAllSortedAsync("columnString", Sort.DESCENDING);

        // 4. Assert that queries have not finished
        assertFalse(realmResults1.isLoaded());
        assertFalse(realmResults2.isLoaded());
        assertEquals(0, realmResults1.size());
        assertEquals(0, realmResults2.size());

        // 5. Change listeners will be called twice. Once when the first query completely and then
        // when the background thread has completed, notifying this thread to rerun and then receive
        // the updated results.
        final Runnable signalCallbackDone = new Runnable() {
            private AtomicInteger signalCallbackFinished = new AtomicInteger(2);
            @Override
            public void run() {
                if (signalCallbackFinished.decrementAndGet() == 0) {
                    assertEquals(2, numberOfNotificationsQuery1.get());
                    assertEquals(2, numberOfNotificationsQuery2.get());
                    looperThread.testComplete();
                }
            }
        };

        realmResults1.addChangeListener(new RealmChangeListener() {
            @Override
            public void onChange() {
                switch (numberOfNotificationsQuery1.incrementAndGet()) {
                    case 1: { // first callback invocation
                        assertTrue(realmResults1.isLoaded());
                        assertEquals(10, realmResults1.size());
                        assertEquals("test data 4", realmResults1.get(4).getColumnString());
                        break;
                    }
                    case 2: { // second callback
                        assertTrue(realmResults1.isLoaded());
                        assertEquals(12, realmResults1.size());
                        assertEquals("modified", realmResults1.get(2).getColumnString());
                        signalCallbackDone.run();
                        break;
                    }
                }
            }
        });

        realmResults2.addChangeListener(new RealmChangeListener() {
            @Override
            public void onChange() {
                switch (numberOfNotificationsQuery2.incrementAndGet()) {
                    case 1: { // first callback invocation
                        assertTrue(realmResults2.isLoaded());
                        assertEquals(5, realmResults2.size());
                        assertEquals("test data 4", realmResults2.get(0).getColumnString());
                        break;
                    }
                    case 2: { // second callback
                        assertTrue(realmResults2.isLoaded());
                        assertEquals(7, realmResults2.size());
                        assertEquals("modified", realmResults2.get(4).getColumnString());
                        signalCallbackDone.run();
                        break;
                    }
                }
            }
        });
    }

    // similar UC as #testFindAllAsyncBatchUpdate using 'findAllSortedMulti'
    // UC:
    //   1- insert 10 objects
    //   2- start 2 async queries to find all objects [0-9] & objects[0-4]
    //   3- assert both RealmResults are empty (Worker Thread didn't complete)
    //   4- the queries will complete with the same version as the caller thread
    //   5- using a background thread update the Realm
    //   6- now REALM_CHANGED will trigger a COMPLETED_UPDATE_ASYNC_QUERIES that should update all queries
    //   7- callbacks are notified with the latest results (called twice overall)
    @Test
    @RunTestInLooperThread
    public void findAllSortedAsync_multipleFields_batchUpdate() throws Throwable {
        final AtomicInteger numberOfNotificationsQuery1 = new AtomicInteger(0);
        final AtomicInteger numberOfNotificationsQuery2 = new AtomicInteger(0);
        final AtomicInteger numberOfIntercept = new AtomicInteger(0);
        Realm realm = looperThread.realm;

        // 1. Add initial objects
        realm.setAutoRefresh(false);
        realm.beginTransaction();
        for (int i = 0; i < 5; ) {
            AllTypes allTypes = realm.createObject(AllTypes.class);
            allTypes.setColumnLong(i);
            allTypes.setColumnString("data " + i % 3);

            allTypes = realm.createObject(AllTypes.class);
            allTypes.setColumnLong(i);
            allTypes.setColumnString("data " + (++i % 3));
        }
        realm.commitTransaction();
        realm.setAutoRefresh(true);

        // 2. Configure interceptor
        final Handler handler = new HandlerProxy(realm.handlerController) {
            @Override
            public boolean onInterceptInMessage(int what) {
                int intercepts = numberOfIntercept.incrementAndGet();
                if (what == HandlerController.COMPLETED_ASYNC_REALM_RESULTS && intercepts == 1) {
                    // 6. The first time the async queries complete we start an update from
                    // another background thread. This will cause queries to rerun when the
                    // background thread notifies this thread.
                    new RealmBackgroundTask(looperThread.realmConfiguration) {
                        @Override
                        public void doInBackground(Realm realm) {
                            realm.beginTransaction();
                            realm.where(AllTypes.class)
                                    .equalTo("columnString", "data 1")
                                    .equalTo("columnLong", 0)
                                    .findFirst().setColumnDouble(Math.PI);
                            AllTypes allTypes = realm.createObject(AllTypes.class);
                            allTypes.setColumnLong(2);
                            allTypes.setColumnString("data " + 5);

                            allTypes = realm.createObject(AllTypes.class);
                            allTypes.setColumnLong(0);
                            allTypes.setColumnString("data " + 5);
                            realm.commitTransaction();
                        }
                    }.awaitOrFail();
                }
                return false;
            }
        };
        realm.setHandler(handler);

        // 3. Create 2 async queries
        final RealmResults<AllTypes> realmResults1 = realm.where(AllTypes.class)
                .findAllSortedAsync("columnString", Sort.ASCENDING, "columnLong", Sort.DESCENDING);
        final RealmResults<AllTypes> realmResults2 = realm.where(AllTypes.class)
                .between("columnLong", 0, 5)
                .findAllSortedAsync("columnString", Sort.DESCENDING, "columnLong", Sort.ASCENDING);

        // 4. Assert that queries have not finished
        assertFalse(realmResults1.isLoaded());
        assertFalse(realmResults2.isLoaded());
        assertEquals(0, realmResults1.size());
        assertEquals(0, realmResults2.size());
        assertFalse(realmResults1.isLoaded());
        assertFalse(realmResults2.isLoaded());
        assertEquals(0, realmResults1.size());
        assertEquals(0, realmResults2.size());

        // 5. Change listeners will be called twice. Once when the first query completely and then
        // when the background thread has completed, notifying this thread to rerun and then receive
        // the updated results.
        final Runnable signalCallbackDone = new Runnable() {
            private AtomicInteger signalCallbackFinished = new AtomicInteger(2);
            @Override
            public void run() {
                if (signalCallbackFinished.decrementAndGet() == 0) {
                    assertEquals(4, numberOfIntercept.get());
                    assertEquals(2, numberOfNotificationsQuery1.get());
                    assertEquals(2, numberOfNotificationsQuery2.get());
                    looperThread.testComplete();
                }
            }
        };

        realmResults1.addChangeListener(new RealmChangeListener() {
            @Override
            public void onChange() {
                switch (numberOfNotificationsQuery1.incrementAndGet()) {
                    case 1: // first callback invocation
                        assertTrue(realmResults1.isLoaded());
                        assertEquals(10, realmResults1.size());

                        assertEquals("data 0", realmResults1.get(0).getColumnString());
                        assertEquals(3, realmResults1.get(0).getColumnLong());
                        assertEquals("data 0", realmResults1.get(1).getColumnString());
                        assertEquals(2, realmResults1.get(1).getColumnLong());
                        assertEquals("data 0", realmResults1.get(2).getColumnString());
                        assertEquals(0, realmResults1.get(2).getColumnLong());

                        assertEquals("data 1", realmResults1.get(3).getColumnString());
                        assertEquals(4, realmResults1.get(3).getColumnLong());
                        assertEquals("data 1", realmResults1.get(4).getColumnString());
                        assertEquals(3, realmResults1.get(4).getColumnLong());
                        assertEquals("data 1", realmResults1.get(5).getColumnString());
                        assertEquals(1, realmResults1.get(5).getColumnLong());
                        assertEquals("data 1", realmResults1.get(6).getColumnString());
                        assertEquals(0, realmResults1.get(6).getColumnLong());

                        assertEquals("data 2", realmResults1.get(7).getColumnString());
                        assertEquals(4, realmResults1.get(7).getColumnLong());
                        assertEquals("data 2", realmResults1.get(8).getColumnString());
                        assertEquals(2, realmResults1.get(8).getColumnLong());
                        assertEquals("data 2", realmResults1.get(9).getColumnString());
                        assertEquals(1, realmResults1.get(9).getColumnLong());
                        break;

                    case 2: // second callback
                        assertTrue(realmResults1.isLoaded());
                        assertEquals(12, realmResults1.size());
                        //first
                        assertEquals("data 0", realmResults1.get(0).getColumnString());
                        assertEquals(3, realmResults1.get(0).getColumnLong());

                        //last
                        assertEquals("data 5", realmResults1.get(11).getColumnString());
                        assertEquals(0, realmResults1.get(11).getColumnLong());

                        signalCallbackDone.run();
                        break;
                }
            }
        });

        realmResults2.addChangeListener(new RealmChangeListener() {
            @Override
            public void onChange() {
                switch (numberOfNotificationsQuery2.incrementAndGet()) {
                    case 1: // first callback invocation
                        assertTrue(realmResults2.isLoaded());
                        assertEquals(10, realmResults2.size());

                        assertEquals("data 2", realmResults2.get(0).getColumnString());
                        assertEquals(1, realmResults2.get(0).getColumnLong());
                        assertEquals("data 2", realmResults2.get(1).getColumnString());
                        assertEquals(2, realmResults2.get(1).getColumnLong());
                        assertEquals("data 2", realmResults2.get(2).getColumnString());
                        assertEquals(4, realmResults2.get(2).getColumnLong());

                        assertEquals("data 1", realmResults2.get(3).getColumnString());
                        assertEquals(0, realmResults2.get(3).getColumnLong());
                        assertEquals("data 1", realmResults2.get(4).getColumnString());
                        assertEquals(1, realmResults2.get(4).getColumnLong());
                        assertEquals("data 1", realmResults2.get(5).getColumnString());
                        assertEquals(3, realmResults2.get(5).getColumnLong());
                        assertEquals("data 1", realmResults2.get(6).getColumnString());
                        assertEquals(4, realmResults2.get(6).getColumnLong());

                        assertEquals("data 0", realmResults2.get(7).getColumnString());
                        assertEquals(0, realmResults2.get(7).getColumnLong());
                        assertEquals("data 0", realmResults2.get(8).getColumnString());
                        assertEquals(2, realmResults2.get(8).getColumnLong());
                        assertEquals("data 0", realmResults2.get(9).getColumnString());
                        assertEquals(3, realmResults2.get(9).getColumnLong());
                        break;

                    case 2: // second callback
                        assertTrue(realmResults2.isLoaded());
                        assertEquals(12, realmResults2.size());

                        assertEquals("data 5", realmResults2.get(0).getColumnString());
                        assertEquals(0, realmResults2.get(0).getColumnLong());

                        assertEquals("data 0", realmResults2.get(11).getColumnString());
                        assertEquals(3, realmResults2.get(11).getColumnLong());

                        assertEquals("data 1", realmResults2.get(5).getColumnString());
                        assertEquals(Math.PI, realmResults2.get(5).getColumnDouble(), 0.000000000001D);

                        signalCallbackDone.run();
                        break;
                }
            }
        });
    }

    // make sure the notification listener does not leak the enclosing class
    // if unregistered properly.
    @Test
    @RunTestInLooperThread
    public void listenerShouldNotLeak() {
        populateTestRealm(looperThread.realm, 10);

        // simulate the ActivityManager by creating 1 instance responsible
        // of attaching an onChange listener, then simulate a configuration
        // change (ex: screen rotation), this change will create a new instance.
        // we make sure that the GC enqueue the reference of the destroyed instance
        // which indicate no memory leak
        MockActivityManager mockActivityManager =
                MockActivityManager.newInstance(looperThread.realm.getConfiguration());

        mockActivityManager.sendConfigurationChange();

        assertEquals(1, mockActivityManager.numberOfInstances());
        // remove GC'd reference & assert that one instance should remain
        Iterator<Map.Entry<WeakReference<RealmResults<?>>, RealmQuery<?>>> iterator =
                looperThread.realm.handlerController.asyncRealmResults.entrySet().iterator();
        while (iterator.hasNext()) {
            Map.Entry<WeakReference<RealmResults<?>>, RealmQuery<?>> entry = iterator.next();
            RealmResults<?> weakReference = entry.getKey().get();
            if (weakReference == null) {
                iterator.remove();
            }
        }

        assertEquals(1, looperThread.realm.handlerController.asyncRealmResults.size());
        mockActivityManager.onStop();// to close the Realm
        looperThread.testComplete();
    }

    @Test
    @RunTestInLooperThread
    public void combiningAsyncAndSync() {
        populateTestRealm(looperThread.realm, 10);

        Realm.asyncQueryExecutor.pause();
        final RealmResults<AllTypes> allTypesAsync = looperThread.realm.where(AllTypes.class).greaterThan("columnLong", 5).findAllAsync();
        final RealmResults<AllTypes> allTypesSync = allTypesAsync.where().greaterThan("columnLong", 3).findAll();

        assertEquals(0, allTypesAsync.size());
        assertEquals(6, allTypesSync.size());
        allTypesAsync.addChangeListener(new RealmChangeListener() {
            @Override
            public void onChange() {
                assertEquals(4, allTypesAsync.size());
                assertEquals(6, allTypesSync.size());
                looperThread.testComplete();
            }
        });
        Realm.asyncQueryExecutor.resume();
        looperThread.keepStrongReference.add(allTypesAsync);
    }

    // keep advancing the Realm by sending 1 commit for each frame (16ms)
    // the async queries should keep up with the modification
    @Test
    @RunTestInLooperThread
    public void stressTestBackgroundCommits() throws Throwable {
        final int NUMBER_OF_COMMITS = 100;
        final CountDownLatch bgRealmClosed = new CountDownLatch(1);
        final long[] latestLongValue = new long[1];
        final float[] latestFloatValue = new float[1];
        // start a background thread that pushes a commit every 16ms
        final Thread backgroundThread = new Thread() {
            @Override
            public void run() {
                Random random = new Random(System.currentTimeMillis());
                Realm backgroundThreadRealm = Realm.getInstance(looperThread.realm.getConfiguration());
                for (int i = 0; i < NUMBER_OF_COMMITS; i++) {
                    backgroundThreadRealm.beginTransaction();
                    AllTypes object = backgroundThreadRealm.createObject(AllTypes.class);
                    latestLongValue[0] = random.nextInt(100);
                    latestFloatValue[0] = random.nextFloat();
                    object.setColumnFloat(latestFloatValue[0]);
                    object.setColumnLong(latestLongValue[0]);
                    backgroundThreadRealm.commitTransaction();

                    // Wait 16ms. before adding the next commit.
                    SystemClock.sleep(16);
                }
                backgroundThreadRealm.close();
                bgRealmClosed.countDown();
            }
        };

        final RealmResults<AllTypes> allAsync = looperThread.realm.where(AllTypes.class).findAllAsync();
        allAsync.addChangeListener(new RealmChangeListener() {
            @Override
            public void onChange() {
                assertTrue(allAsync.isLoaded());
                if (allAsync.size() == NUMBER_OF_COMMITS) {
                    AllTypes lastInserted = looperThread.realm.where(AllTypes.class)
                            .equalTo("columnLong", latestLongValue[0])
                            .equalTo("columnFloat", latestFloatValue[0])
                            .findFirst();
                    assertNotNull(lastInserted);
                    TestHelper.awaitOrFail(bgRealmClosed);
                    looperThread.testComplete();
                }
            }
        });
        looperThread.keepStrongReference.add(allAsync);

        looperThread.realm.handler.postDelayed(new Runnable() {
            @Override
            public void run() {
                backgroundThread.start();
            }
        }, 16);
    }

    @Test
    @RunTestInLooperThread
    public void distinctAsync() throws Throwable {
        Realm realm = looperThread.realm;
        final long numberOfBlocks = 25;
        final long numberOfObjects = 10; // must be greater than 1
        populateForDistinct(realm, numberOfBlocks, numberOfObjects, false);

        final RealmResults<AnnotationIndexTypes> distinctBool = realm.distinctAsync(AnnotationIndexTypes.class, "indexBoolean");
        final RealmResults<AnnotationIndexTypes> distinctLong = realm.distinctAsync(AnnotationIndexTypes.class, "indexLong");
        final RealmResults<AnnotationIndexTypes> distinctDate = realm.distinctAsync(AnnotationIndexTypes.class, "indexDate");
        final RealmResults<AnnotationIndexTypes> distinctString = realm.distinctAsync(AnnotationIndexTypes.class, "indexString");

        assertFalse(distinctBool.isLoaded());
        assertTrue(distinctBool.isValid());
        assertTrue(distinctBool.isEmpty());

        assertFalse(distinctLong.isLoaded());
        assertTrue(distinctLong.isValid());
        assertTrue(distinctLong.isEmpty());

        assertFalse(distinctDate.isLoaded());
        assertTrue(distinctDate.isValid());
        assertTrue(distinctDate.isEmpty());

        assertFalse(distinctString.isLoaded());
        assertTrue(distinctString.isValid());
        assertTrue(distinctString.isEmpty());

        final Runnable changeListenerDone = new Runnable() {
            final AtomicInteger signalCallbackFinished = new AtomicInteger(4);
            @Override
            public void run() {
                if (signalCallbackFinished.decrementAndGet() == 0) {
                    looperThread.testComplete();
                }
            }
        };

        distinctBool.addChangeListener(new RealmChangeListener() {
            @Override
            public void onChange() {
                assertEquals(2, distinctBool.size());
                changeListenerDone.run();
            }
        });

        distinctLong.addChangeListener(new RealmChangeListener() {
            @Override
            public void onChange() {
                assertEquals(numberOfBlocks, distinctLong.size());
                changeListenerDone.run();
            }
        });

        distinctDate.addChangeListener(new RealmChangeListener() {
            @Override
            public void onChange() {
                assertEquals(numberOfBlocks, distinctDate.size());
                changeListenerDone.run();
            }
        });

        distinctString.addChangeListener(new RealmChangeListener() {
            @Override
            public void onChange() {
                assertEquals(numberOfBlocks, distinctString.size());
                changeListenerDone.run();
            }
        });
    }

    @Test
    @RunTestInLooperThread
    public void distinctAsync_notIndexedFields() throws Throwable {
        Realm realm = looperThread.realm;
        final long numberOfBlocks = 25;
        final long numberOfObjects = 10; // must be greater than 1
        populateForDistinct(realm, numberOfBlocks, numberOfObjects, false);

        for (String fieldName : new String[]{"Boolean", "Long", "Date", "String"}) {
            try {
                realm.distinctAsync(AnnotationIndexTypes.class, "notIndex" + fieldName);
                fail("notIndex" + fieldName);
            } catch (IllegalArgumentException ignored) {
            }
        }

        looperThread.testComplete();
    }

    @Test
    @RunTestInLooperThread
    public void distinctAsync_noneExistingField() throws Throwable {
        final long numberOfBlocks = 25;
        final long numberOfObjects = 10; // must be greater than 1
        populateForDistinct(looperThread.realm, numberOfBlocks, numberOfObjects, false);

        try {
            looperThread.realm.distinctAsync(AnnotationIndexTypes.class, "doesNotExist");
            fail();
        } catch (IllegalArgumentException ignored) {
            looperThread.testComplete();
        }
    }

    @Test
    @RunTestInLooperThread
    public void batchUpdateDifferentTypeOfQueries() {
        looperThread.realm.beginTransaction();
        for (int i = 0; i < 5; ) {
            AllTypes allTypes = looperThread.realm.createObject(AllTypes.class);
            allTypes.setColumnLong(i);
            allTypes.setColumnString("data " + i % 3);

            allTypes = looperThread.realm.createObject(AllTypes.class);
            allTypes.setColumnLong(i);
            allTypes.setColumnString("data " + (++i % 3));
        }
        final long numberOfBlocks = 25;
        final long numberOfObjects = 10; // must be greater than 1
        looperThread.realm.commitTransaction();
        populateForDistinct(looperThread.realm, numberOfBlocks, numberOfObjects, false);

        RealmResults<AllTypes> findAllAsync = looperThread.realm.where(AllTypes.class).findAllAsync();
        RealmResults<AllTypes> findAllSorted = looperThread.realm.where(AllTypes.class).findAllSortedAsync("columnString", Sort.ASCENDING);
        RealmResults<AllTypes> findAllSortedMulti = looperThread.realm.where(AllTypes.class).findAllSortedAsync(new String[]{"columnString", "columnLong"},
                new Sort[]{Sort.ASCENDING, Sort.DESCENDING});
        RealmResults<AnnotationIndexTypes> findDistinct = looperThread.realm.distinctAsync(AnnotationIndexTypes.class, "indexString");

        looperThread.keepStrongReference.add(findAllAsync);
        looperThread.keepStrongReference.add(findAllSorted);
        looperThread.keepStrongReference.add(findAllSortedMulti);
        looperThread.keepStrongReference.add(findDistinct);

        final CountDownLatch queriesCompleted = new CountDownLatch(4);
        final CountDownLatch bgRealmClosedLatch = new CountDownLatch(1);
        final AtomicInteger batchUpdateCompleted = new AtomicInteger(0);
        final AtomicInteger findAllAsyncInvocation = new AtomicInteger(0);
        final AtomicInteger findAllSortedInvocation = new AtomicInteger(0);
        final AtomicInteger findAllSortedMultiInvocation = new AtomicInteger(0);
        final AtomicInteger findDistinctInvocation = new AtomicInteger(0);

        findAllAsync.addChangeListener(new RealmChangeListener() {
            @Override
            public void onChange() {
                switch (findAllAsyncInvocation.incrementAndGet()) {
                    case 1: {
                        queriesCompleted.countDown();
                        break;
                    }
                    case 2: {
                        if (batchUpdateCompleted.incrementAndGet() == 4) {
                            looperThread.testComplete(bgRealmClosedLatch);
                        }
                        break;
                    }
                }
            }
        });

        findAllSorted.addChangeListener(new RealmChangeListener() {
            @Override
            public void onChange() {
                switch (findAllSortedInvocation.incrementAndGet()) {
                    case 1: {
                        queriesCompleted.countDown();
                        break;
                    }
                    case 2: {
                        if (batchUpdateCompleted.incrementAndGet() == 4) {
                            looperThread.testComplete(bgRealmClosedLatch);
                        }
                        break;
                    }
                }
            }
        });

        findAllSortedMulti.addChangeListener(new RealmChangeListener() {
            @Override
            public void onChange() {
                switch (findAllSortedMultiInvocation.incrementAndGet()) {
                    case 1: {
                        queriesCompleted.countDown();
                        break;
                    }
                    case 2: {
                        if (batchUpdateCompleted.incrementAndGet() == 4) {
                            looperThread.testComplete(bgRealmClosedLatch);
                        }
                        break;
                    }
                }
            }
        });

        findDistinct.addChangeListener(new RealmChangeListener() {
            @Override
            public void onChange() {
                switch (findDistinctInvocation.incrementAndGet()) {
                    case 1: {
                        queriesCompleted.countDown();
                        break;
                    }
                    case 2: {
                        if (batchUpdateCompleted.incrementAndGet() == 4) {
                            looperThread.testComplete(bgRealmClosedLatch);
                        }
                        break;
                    }
                }
            }
        });

        // wait for the queries to completes then send a commit from
        // another thread to trigger a batch update of the 4 queries
        new Thread() {
            @Override
            public void run() {
                try {
                    queriesCompleted.await();
                    Realm bgRealm = Realm.getInstance(looperThread.realm.getConfiguration());

                    bgRealm.beginTransaction();
                    bgRealm.createObject(AllTypes.class);
                    bgRealm.createObject(AnnotationIndexTypes.class);
                    bgRealm.commitTransaction();

                    bgRealm.close();
                    bgRealmClosedLatch.countDown();
                } catch (InterruptedException e) {
                    fail(e.getMessage());
                }
            }
        }.start();
    }

    // this test make sure that Async queries update when using link
    @Test
<<<<<<< HEAD
    @RunTestInLooperThread
    public void queryingLinkHandover() throws Throwable {
=======
    public void testQueryingLinkHandover() throws Throwable {
        final CountDownLatch signalCallbackFinished = new CountDownLatch(1);
        final CountDownLatch signalClosedRealm = new CountDownLatch(1);
>>>>>>> e5bd0080
        final AtomicInteger numberOfInvocations = new AtomicInteger(0);
        final Realm realm = looperThread.realm;

        final RealmResults<Dog> allAsync = realm.where(Dog.class).equalTo("owner.name", "kiba").findAllAsync();
        allAsync.addChangeListener(new RealmChangeListener() {
            @Override
            public void onChange() {
                switch (numberOfInvocations.incrementAndGet()) {
                    case 1:
                        assertEquals(0, allAsync.size());
                        assertTrue(allAsync.isLoaded());
                        assertTrue(allAsync.isValid());
                        assertTrue(allAsync.isEmpty());
                        new RealmBackgroundTask(realm.getConfiguration()) {
                            @Override
                            public void doInBackground(Realm realm) {
                                realm.beginTransaction();
                                Dog dog = realm.createObject(Dog.class);
                                dog.setAge(10);
                                dog.setName("Akamaru");
                                Owner kiba = realm.createObject(Owner.class);
                                kiba.setName("kiba");
                                dog.setOwner(kiba);
                                realm.commitTransaction();
                            }
                        }.awaitOrFail();
                        break;

                    case 2:
                        assertEquals(1, realm.allObjects(Dog.class).size());
                        assertEquals(1, realm.allObjects(Owner.class).size());
                        assertEquals(1, allAsync.size());
                        assertTrue(allAsync.isLoaded());
                        assertTrue(allAsync.isValid());
                        assertFalse(allAsync.isEmpty());
                        assertEquals(1, allAsync.size());
                        assertEquals("Akamaru", allAsync.get(0).getName());
                        assertEquals("kiba", allAsync.get(0).getOwner().getName());
                        looperThread.testComplete();
                        break;
                }
            }
        });
    }

<<<<<<< HEAD
=======
    // Make sure we don't get the run into the IllegalStateException
    // (Caller thread behind the worker thread)
    // Scenario:
    // - Caller thread is in version 1, start an asyncFindFirst
    // - Another thread advance the Realm, now the latest version = 2
    // - The worker thread should query against version 1 not version 2
    // otherwise the caller thread wouldn't be able to import the result
    // - The notification mechanism will guarantee that the REALM_CHANGE triggered by
    // the background thread, will update the caller thread (advancing it to version 2)
    @Test
    public void testFindFirstUsesCallerThreadVersion() throws Throwable {
        final CountDownLatch signalCallbackFinished = new CountDownLatch(1);
        final CountDownLatch signalClosedRealm = new CountDownLatch(1);
        final Throwable[] threadAssertionError = new Throwable[1];
        final Looper[] backgroundLooper = new Looper[1];
        final ExecutorService executorService = Executors.newSingleThreadExecutor();
        executorService.submit(new Runnable() {
            @Override
            public void run() {
                Looper.prepare();
                backgroundLooper[0] = Looper.myLooper();

                Realm realm = null;
                try {
                    realm = openRealmInstance("testFindFirstUsesCallerThreadVersion");
                    final RealmConfiguration configuration = realm.getConfiguration();
                    populateTestRealm(realm, 10);
                    Realm.asyncQueryExecutor.pause();

                    final AllTypes firstAsync = realm.where(AllTypes.class).findFirstAsync();
                    firstAsync.addChangeListener(new RealmChangeListener() {
                        @Override
                        public void onChange() {
                            assertNotNull(firstAsync);
                            assertEquals("test data 0", firstAsync.getColumnString());
                            signalCallbackFinished.countDown();
                        }
                    });

                    // advance the background Realm
                    new Thread() {
                        @Override
                        public void run() {
                            Realm bgRealm = Realm.getInstance(configuration);
                            // Advancing the Realm without generating notifications
                            bgRealm.sharedGroupManager.promoteToWrite();
                            bgRealm.sharedGroupManager.commitAndContinueAsRead();
                            Realm.asyncQueryExecutor.resume();
                        }
                    }.start();

                    Looper.loop();

                } catch (Throwable e) {
                    e.printStackTrace();
                    threadAssertionError[0] = e;

                } finally {
                    if (signalCallbackFinished.getCount() > 0) {
                        signalCallbackFinished.countDown();
                    }
                    if (realm != null) {
                        realm.close();
                    }
                    signalClosedRealm.countDown();
                }
            }
        });

        TestHelper.exitOrThrow(executorService, signalCallbackFinished, signalClosedRealm, backgroundLooper, threadAssertionError);
    }

    // *** Helper methods ***
>>>>>>> e5bd0080

    // *** Helper methods ***

    private void populateTestRealm(final Realm testRealm, int objects) {
        testRealm.setAutoRefresh(false);
        testRealm.beginTransaction();
        testRealm.allObjects(AllTypes.class).clear();
        testRealm.allObjects(NonLatinFieldNames.class).clear();
        for (int i = 0; i < objects; ++i) {
            AllTypes allTypes = testRealm.createObject(AllTypes.class);
            allTypes.setColumnBoolean((i % 3) == 0);
            allTypes.setColumnBinary(new byte[]{1, 2, 3});
            allTypes.setColumnDate(new Date());
            allTypes.setColumnDouble(3.1415);
            allTypes.setColumnFloat(1.234567f + i);
            allTypes.setColumnString("test data " + i);
            allTypes.setColumnLong(i);
            NonLatinFieldNames nonLatinFieldNames = testRealm.createObject(NonLatinFieldNames.class);
            nonLatinFieldNames.set델타(i);
            nonLatinFieldNames.setΔέλτα(i);
            nonLatinFieldNames.set베타(1.234567f + i);
            nonLatinFieldNames.setΒήτα(1.234567f + i);
        }
        testRealm.commitTransaction();
        testRealm.setAutoRefresh(true);
    }

    private void populateForDistinct(Realm realm, long numberOfBlocks, long numberOfObjects, boolean withNull) {
        realm.beginTransaction();
        for (int i = 0; i < numberOfObjects * numberOfBlocks; i++) {
            for (int j = 0; j < numberOfBlocks; j++) {
                AnnotationIndexTypes obj = realm.createObject(AnnotationIndexTypes.class);
                obj.setIndexBoolean(j % 2 == 0);
                obj.setIndexLong(j);
                obj.setIndexDate(withNull ? null : new Date(1000 * j));
                obj.setIndexString(withNull ? null : "Test " + j);
                obj.setNotIndexBoolean(j % 2 == 0);
                obj.setNotIndexLong(j);
                obj.setNotIndexDate(withNull ? null : new Date(1000 * j));
                obj.setNotIndexString(withNull ? null : "Test " + j);
            }
        }
        realm.commitTransaction();
    }
}<|MERGE_RESOLUTION|>--- conflicted
+++ resolved
@@ -1720,14 +1720,8 @@
 
     // this test make sure that Async queries update when using link
     @Test
-<<<<<<< HEAD
     @RunTestInLooperThread
     public void queryingLinkHandover() throws Throwable {
-=======
-    public void testQueryingLinkHandover() throws Throwable {
-        final CountDownLatch signalCallbackFinished = new CountDownLatch(1);
-        final CountDownLatch signalClosedRealm = new CountDownLatch(1);
->>>>>>> e5bd0080
         final AtomicInteger numberOfInvocations = new AtomicInteger(0);
         final Realm realm = looperThread.realm;
 
@@ -1773,8 +1767,6 @@
         });
     }
 
-<<<<<<< HEAD
-=======
     // Make sure we don't get the run into the IllegalStateException
     // (Caller thread behind the worker thread)
     // Scenario:
@@ -1785,70 +1777,38 @@
     // - The notification mechanism will guarantee that the REALM_CHANGE triggered by
     // the background thread, will update the caller thread (advancing it to version 2)
     @Test
+    @RunTestInLooperThread
     public void testFindFirstUsesCallerThreadVersion() throws Throwable {
-        final CountDownLatch signalCallbackFinished = new CountDownLatch(1);
         final CountDownLatch signalClosedRealm = new CountDownLatch(1);
-        final Throwable[] threadAssertionError = new Throwable[1];
-        final Looper[] backgroundLooper = new Looper[1];
-        final ExecutorService executorService = Executors.newSingleThreadExecutor();
-        executorService.submit(new Runnable() {
+
+        populateTestRealm(looperThread.realm, 10);
+        Realm.asyncQueryExecutor.pause();
+
+        final AllTypes firstAsync = looperThread.realm.where(AllTypes.class).findFirstAsync();
+        firstAsync.addChangeListener(new RealmChangeListener() {
+            @Override
+            public void onChange() {
+                assertNotNull(firstAsync);
+                assertEquals("test data 0", firstAsync.getColumnString());
+                looperThread.testComplete(signalClosedRealm);
+            }
+        });
+
+        // advance the background Realm
+        new Thread() {
             @Override
             public void run() {
-                Looper.prepare();
-                backgroundLooper[0] = Looper.myLooper();
-
-                Realm realm = null;
-                try {
-                    realm = openRealmInstance("testFindFirstUsesCallerThreadVersion");
-                    final RealmConfiguration configuration = realm.getConfiguration();
-                    populateTestRealm(realm, 10);
-                    Realm.asyncQueryExecutor.pause();
-
-                    final AllTypes firstAsync = realm.where(AllTypes.class).findFirstAsync();
-                    firstAsync.addChangeListener(new RealmChangeListener() {
-                        @Override
-                        public void onChange() {
-                            assertNotNull(firstAsync);
-                            assertEquals("test data 0", firstAsync.getColumnString());
-                            signalCallbackFinished.countDown();
-                        }
-                    });
-
-                    // advance the background Realm
-                    new Thread() {
-                        @Override
-                        public void run() {
-                            Realm bgRealm = Realm.getInstance(configuration);
-                            // Advancing the Realm without generating notifications
-                            bgRealm.sharedGroupManager.promoteToWrite();
-                            bgRealm.sharedGroupManager.commitAndContinueAsRead();
-                            Realm.asyncQueryExecutor.resume();
-                        }
-                    }.start();
-
-                    Looper.loop();
-
-                } catch (Throwable e) {
-                    e.printStackTrace();
-                    threadAssertionError[0] = e;
-
-                } finally {
-                    if (signalCallbackFinished.getCount() > 0) {
-                        signalCallbackFinished.countDown();
-                    }
-                    if (realm != null) {
-                        realm.close();
-                    }
-                    signalClosedRealm.countDown();
-                }
-            }
-        });
-
-        TestHelper.exitOrThrow(executorService, signalCallbackFinished, signalClosedRealm, backgroundLooper, threadAssertionError);
-    }
-
-    // *** Helper methods ***
->>>>>>> e5bd0080
+                Realm bgRealm = Realm.getInstance(looperThread.realmConfiguration);
+                // Advancing the Realm without generating notifications
+                bgRealm.sharedGroupManager.promoteToWrite();
+                bgRealm.sharedGroupManager.commitAndContinueAsRead();
+                Realm.asyncQueryExecutor.resume();
+                bgRealm.close();
+                signalClosedRealm.countDown();
+            }
+        }.start();
+    }
+
 
     // *** Helper methods ***
 
