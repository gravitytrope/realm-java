--- conflicted
+++ resolved
@@ -100,11 +100,7 @@
         if (columnInfo == null) {
             Set<Class<? extends RealmModel>> modelClasses = mediator.getModelClasses();
             for (Class<? extends RealmModel> modelClass : modelClasses) {
-<<<<<<< HEAD
-                if (mediator.getTableName(modelClass).endsWith(simpleClassName)) {
-=======
                 if (Table.getClassNameForTable(mediator.getTableName(modelClass)).equals(simpleClassName)) {
->>>>>>> e3ef6889
                     columnInfo = getColumnInfo(modelClass);
                     simpleClassNameToColumnInfoMap.put(simpleClassName, columnInfo);
                     break;
