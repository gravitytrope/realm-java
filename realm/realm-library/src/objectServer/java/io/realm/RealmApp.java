/*
 * Copyright 2020 Realm Inc.
 *
 * Licensed under the Apache License, Version 2.0 (the "License");
 * you may not use this file except in compliance with the License.
 * You may obtain a copy of the License at
 *
 * http://www.apache.org/licenses/LICENSE-2.0
 *
 * Unless required by applicable law or agreed to in writing, software
 * distributed under the License is distributed on an "AS IS" BASIS,
 * WITHOUT WARRANTIES OR CONDITIONS OF ANY KIND, either express or implied.
 * See the License for the specific language governing permissions and
 * limitations under the License.
 */
package io.realm;

import java.lang.reflect.Constructor;
import java.util.HashMap;
import java.util.Locale;
import java.util.Map;
import java.util.concurrent.CopyOnWriteArrayList;
import java.util.concurrent.Future;
import java.util.concurrent.ThreadPoolExecutor;
import java.util.concurrent.atomic.AtomicReference;

import javax.annotation.Nullable;

import edu.umd.cs.findbugs.annotations.SuppressFBWarnings;
import io.realm.internal.Keep;
import io.realm.internal.RealmNotifier;
import io.realm.internal.Util;
import io.realm.internal.android.AndroidCapabilities;
import io.realm.internal.android.AndroidRealmNotifier;
import io.realm.internal.async.RealmAsyncTaskImpl;
import io.realm.internal.async.RealmThreadPoolExecutor;
import io.realm.internal.network.OkHttpNetworkTransport;
import io.realm.internal.objectstore.OsJavaNetworkTransport;
import io.realm.log.RealmLog;
import io.realm.mongodb.RealmMongoDBService;

/**
 * FIXME
 */
public class RealmApp {

    // Implementation notes:
    // The public API's currently only allow for one RealmApp, however this is a restriction
    // we might want to lift in the future. So any implementation details so ideally be made
    // with that in mind, i.e. keep static state to minimum.

    // Default session error handler that just output errors to LogCat
    private static final SyncSession.ErrorHandler SESSION_NO_OP_ERROR_HANDLER = new SyncSession.ErrorHandler() {
        @Override
        public void onError(SyncSession session, ObjectServerError error) {
            if (error.getErrorCode() == ErrorCode.CLIENT_RESET) {
                RealmLog.error("Client Reset required for: " + session.getConfiguration().getServerUrl());
                return;
            }

            String errorMsg = String.format(Locale.US, "Session Error[%s]: %s",
                    session.getConfiguration().getServerUrl(),
                    error.toString());
            switch (error.getErrorCode().getCategory()) {
                case FATAL:
                    RealmLog.error(errorMsg);
                    break;
                case RECOVERABLE:
                    RealmLog.info(errorMsg);
                    break;
                default:
                    throw new IllegalArgumentException("Unsupported error category: " + error.getErrorCode().getCategory());
            }
        }
    };

    /**
     * Thread pool used when doing network requests against MongoDB Realm.
     * <p>
     * This pool is only exposed for testing purposes and replacing it while the queue is not
     * empty will result in undefined behaviour.
     */
    @SuppressFBWarnings("MS_SHOULD_BE_FINAL")
    public static ThreadPoolExecutor NETWORK_POOL_EXECUTOR = RealmThreadPoolExecutor.newDefaultExecutor();

    private final RealmAppConfiguration config;
    private OsJavaNetworkTransport networkTransport;
    final long nativePtr;
    private final EmailPasswordAuthProvider emailAuthProvider = new EmailPasswordAuthProvider(this);
<<<<<<< HEAD
    private ApiKeyAuthProvider apiKeyAuthProvider = null;
=======
>>>>>>> 8878265d
    private CopyOnWriteArrayList<AuthenticationListener> authListeners = new CopyOnWriteArrayList<>();

    public RealmApp(String appId) {
        this(new RealmAppConfiguration.Builder(appId).build());
    }

    /**
     * FIXME
     * @param config
     */
    public RealmApp(RealmAppConfiguration config) {
        this.config = config;
        this.networkTransport = new OkHttpNetworkTransport();
        this.nativePtr = nativeCreate(
                config.getAppId(),
                config.getBaseUrl(),
                config.getAppName(),
                config.getAppVersion(),
                config.getRequestTimeoutMs());
    }

    /**
     * Returns the current user that is logged in and still valid.
     * A user is invalidated when he/she logs out or the user's refresh token expires or is revoked.
     * <p>
     * If two or more users are logged in, it is the last valid user that is returned by this method.
     *
     * @return current {@link RealmUser} that has logged in and is still valid. {@code null} if no
     * user is logged in or the user has expired.
     */
    @Nullable
    public RealmUser currentUser() {
        Long userPtr = nativeCurrentUser(nativePtr);
        return (userPtr != null) ? new RealmUser(userPtr, this) : null;
    }

    /**
     * FIXME
     * Returns all currently logged in users
     * @return
     */
    public Map<String, RealmUser> allUsers() {
        long[] nativeUsers = nativeAllUsers(nativePtr);
        HashMap<String, RealmUser> users = new HashMap<>(nativeUsers.length);
        for (int i = 0; i < nativeUsers.length; i++) {
            RealmUser user = new RealmUser(nativeUsers[i], this);
            users.put(user.getId(), user);
        }
        return users;
    }

    /**
     * TODO: Manually set the user returned by {@link #currentUser()}
     *
     * @param user
     */
    public static void setCurrentUser(SyncUser user) {
        // FIXME
    }

    /**
     * FIXME
     *
     * @param credentials
     * @return
     * @throws ObjectServerError
     */
    public RealmUser login(RealmCredentials credentials) throws ObjectServerError {
        Util.checkNull(credentials, "credentials");
        AtomicReference<RealmUser> success = new AtomicReference<>(null);
        AtomicReference<ObjectServerError> error = new AtomicReference<>(null);
        nativeLogin(nativePtr, credentials.osCredentials.getNativePtr(), new OsJNIResultCallback<RealmUser>(success, error) {
            @Override
            protected RealmUser mapSuccess(Object result) {
                Long nativePtr = (Long) result;
                return new RealmUser(nativePtr, RealmApp.this);
            }
        });
        return handleResult(success, error);
    }

    /**
     * FIXME
     * @param credentials
     * @param callback
     * @return
     */
    public RealmAsyncTask loginAsync(RealmCredentials credentials, Callback<RealmUser> callback) {
        Util.checkLooperThread("Asynchronous login is only possible from looper threads.");
        return new Request<RealmUser>(NETWORK_POOL_EXECUTOR, callback) {
            @Override
            public RealmUser run() throws ObjectServerError {
                return login(credentials);
            }
        }.start();
    }

    /**
     * Log the current user out of the Realm App, destroying their server state, unregistering them from the
     * SDK, and removing any synced Realms associated with them from on-disk storage on next app
     * launch.
     * <p>
     * This method should be called whenever the application is committed to not using a user again.
     * Failing to call this method may result in unused files and metadata needlessly taking up space.
     * <p>
     * Once the Realm App has confirmed the logout any registered {@link AuthenticationListener}
     * will be notified and user credentials will be deleted from this device.
     *
     * @throws IllegalStateException if no current user could be found.
     * @throws ObjectServerError if an error occurred while trying to log the user out of the Realm
     * App.
     */
     public void logOut() {
        RealmUser user = currentUser();
        if (user == null) {
            throw new IllegalStateException("No current user was found.");
        }
        logOut(user);
     }

    /**
     * Log the current user out of the Realm App asynchronously, destroying their server state, unregistering them from the
     * SDK, and removing any synced Realms associated with them from on-disk storage on next app
     * launch.
     * <p>
     * This method should be called whenever the application is committed to not using a user again.
     * Failing to call this method may result in unused files and metadata needlessly taking up space.
     * <p>
     * Once the Realm App has confirmed the logout any registered {@link AuthenticationListener}
     * will be notified and user credentials will be deleted from this device.
     *
     * @throws IllegalStateException if not called on a looper thread or no current user could be found.
     */
     public RealmAsyncTask logOutAsync(Callback<RealmUser> callback) {
         RealmUser user = currentUser();
         if (user == null) {
             throw new IllegalStateException("No current user was found.");
         }
         return logOutAsync(user, callback);
     }

    /**
<<<<<<< HEAD
     * Returns a wrapper for managing API keys controlled by the current user.
     *
     * @return wrapper for managing API keys controlled by the current user.
     * @throws IllegalStateException if no user is currently logged in.
     */
     public synchronized ApiKeyAuthProvider getApiKeyAuthProvider() {
         RealmUser user = currentUser();
         if (user == null) {
             throw new IllegalStateException("No user is currently logged in.");
         }
         if (apiKeyAuthProvider == null || !user.equals(apiKeyAuthProvider.getUser())) {
             apiKeyAuthProvider = new ApiKeyAuthProvider(user);
         }
         return apiKeyAuthProvider;
=======
     * Returns a wrapper for interacting with functionality related to users either being created or
     * login using the {@link RealmCredentials.IdentityProvider#EMAIL_PASSWORD} identity provider.
     *
     * @return wrapper for interacting with the {@link RealmCredentials.IdentityProvider#EMAIL_PASSWORD} identity provider.
     */
     public EmailPasswordAuthProvider getEmailPasswordAuthProvider() {
         return emailAuthProvider;
>>>>>>> 8878265d
     }

    void logOut(RealmUser user) {
        Util.checkNull(user, "user");
        AtomicReference<ObjectServerError> error = new AtomicReference<>(null);
        nativeLogOut(nativePtr, user.osUser.getNativePtr(), new OsJNIVoidResultCallback(error));
        handleResult(null, error);
    }

    RealmAsyncTask logOutAsync(RealmUser user, Callback<RealmUser> callback) {
        Util.checkLooperThread("Asynchronous log out is only possible from looper threads.");
        return new Request<RealmUser>(SyncManager.NETWORK_POOL_EXECUTOR, callback) {
            @Override
            public RealmUser run() throws ObjectServerError {
                logOut(user);
                return user;
            }
        }.start();
    }

    public SyncSession getSyncSession(SyncConfiguration config) {
        return null;
    }

    public void refreshConnections() {

    }

    /**
     * Sets a global authentication listener that will be notified about User events like
     * login and logout.
     *
     * @param listener listener to register.
     * @throws IllegalArgumentException if {@code listener} is {@code null}.
     */
    public void addAuthenticationListener(AuthenticationListener listener) {
        //noinspection ConstantConditions
        if (listener == null) {
            throw new IllegalArgumentException("Non-null 'listener' required.");
        }
        authListeners.add(listener);
    }


    /**
     * Removes the provided global authentication listener.
     *
     * @param listener listener to remove.
     */
    public void removeAuthenticationListener(AuthenticationListener listener) {
        //noinspection ConstantConditions
        if (listener == null) {
            return;
        }
        authListeners.remove(listener);
    }

    // Services entry point
    public RealmFunctions getFunctions() {
        // FIXME
        return null;
    }

    public RealmPushNotifications getFSMPushNotifications() {
        // FIXME
        return null;

    }

    public RealmMongoDBService getMongoDBService() {
        // FIXME
        return null;
    }

    // Private API's for now.

    /**
     * Exposed for testing.
     *
     * Swap the currently configured network transport with the provided one.
     * This should only be done if no network requests are currently running.
     */
    void setNetworkTransport(OsJavaNetworkTransport transport) {
        networkTransport = transport;
    }

    OsJavaNetworkTransport getNetworkTransport() {
        return networkTransport;
    }

    // Handle returning the correct result or throw an exception. Must be separated from
    // OsJNIResultCallback due to how the Object Store callbacks work.
    static <T> T handleResult(@Nullable AtomicReference<T> success, AtomicReference<ObjectServerError> error) {
        if (success != null && success.get() == null && error.get() == null) {
            throw new IllegalStateException("Network result callback did not trigger correctly");
        }
        if (error.get() != null) {
            throw error.get();
        } else {
            if (success != null) {
                return success.get();
            } else {
                return null;
            }
        }
    }

    // Common callback for handling callbacks from the ObjectStore layer.
    // NOTE: This class is called from JNI. If renamed, adjust callbacks in RealmApp.cpp
    @Keep
    static class OsJNIVoidResultCallback extends OsJNIResultCallback {

        public OsJNIVoidResultCallback(AtomicReference error) {
            super(null, error);
        }

        @Override
        protected Void mapSuccess(Object result) {
            return VOID_INSTANCE;
        }
    }

    // Common callback for handling results from the ObjectStore layer.
    // NOTE: This class is called from JNI. If renamed, adjust callbacks in RealmApp.cpp
    @Keep
    static abstract class OsJNIResultCallback<T> extends OsJavaNetworkTransport.NetworkTransportJNIResultCallback {

        private final AtomicReference<T> success;
        private final AtomicReference<ObjectServerError> error;

        public OsJNIResultCallback(@Nullable AtomicReference<T> success, AtomicReference<ObjectServerError> error) {
            this.success = success;
            this.error = error;
        }

        @Override
        public void onSuccess(Object result) {
            T mappedResult = mapSuccess(result);
            if (success != null) {
                success.set(mappedResult);
            }
        }

        // Must map the underlying success Object to the appropriate type in Java
        protected abstract T mapSuccess(Object result);

        @Override
        public void onError(String nativeErrorCategory, int nativeErrorCode, String errorMessage) {
            ErrorCode code = ErrorCode.fromNativeError(nativeErrorCategory, nativeErrorCode);
            if (code == ErrorCode.UNKNOWN) {
                // In case of UNKNOWN errors parse as much error information on as possible.
                String detailedErrorMessage = String.format("{%s::%s} %s", nativeErrorCategory, nativeErrorCode, errorMessage);
                error.set(new ObjectServerError(code, detailedErrorMessage));
            } else {
                error.set(new ObjectServerError(code, errorMessage));
            }
        }
    }

    // Class wrapping requests made against MongoDB Realm. Is also responsible for calling with success/error on the
    // correct thread.
    static abstract class Request<T> {
        @Nullable
        private final RealmApp.Callback<T> callback;
        private final RealmNotifier handler;
        private final ThreadPoolExecutor networkPoolExecutor;

        Request(ThreadPoolExecutor networkPoolExecutor, @Nullable RealmApp.Callback<T> callback) {
            this.callback = callback;
            this.handler = new AndroidRealmNotifier(null, new AndroidCapabilities());
            this.networkPoolExecutor = networkPoolExecutor;
        }

        // Implements the request. Return the current sync user if the request succeeded. Otherwise throw an error.
        public abstract T run() throws ObjectServerError;

        // Start the request
        public RealmAsyncTask start() {
            Future<?> authenticateRequest = networkPoolExecutor.submit(new Runnable() {
                @Override
                public void run() {
                    try {
                        postSuccess(Request.this.run());
                    } catch (ObjectServerError e) {
                        postError(e);
                    } catch (Throwable e) {
                        postError(new ObjectServerError(ErrorCode.UNKNOWN, "Unexpected error", e));
                    }
                }
            });
            return new RealmAsyncTaskImpl(authenticateRequest, networkPoolExecutor);
        }

        private void postError(final ObjectServerError error) {
            boolean errorHandled = false;
            if (callback != null) {
                Runnable action = new Runnable() {
                    @Override
                    public void run() {
                        callback.onResult(Result.withError(error));
                    }
                };
                errorHandled = handler.post(action);
            }

            if (!errorHandled) {
                RealmLog.error(error, "An error was thrown, but could not be posted: \n" + error.toString());
            }
        }

        private void postSuccess(final T result) {
            if (callback != null) {
                handler.post(new Runnable() {
                    @Override
                    public void run() {
                        callback.onResult((result == null) ? Result.success() : Result.withResult(result));
                    }
                });
            }
        }
    }

    /**
     * Result class representing the result of an async request from this app towards MongoDB Realm.
     *
     * @param <T> Type returned if the request was a success.
     * @see Callback
     */
    public static class Result<T> {
        private T result;
        private ObjectServerError error;

        private Result(@Nullable T result, @Nullable ObjectServerError exception) {
            this.result = result;
            this.error = exception;
        }

        /**
         * Creates a successful request result with no return value.
         */
        public static <T> Result<T> success() {
            return new Result(null, null);
        }

        /**
         * Creates a successful request result with a return value.
         *
         * @param result the result value.
         */
        public static <T> Result<T> withResult(T result) {
            return new Result<>(result, null);
        }

        /**
         * Creates a failed request result. The request failed for some reason, either because there
         * was a network error or the Realm Object Server returned an error.
         *
         * @param exception error that occurred.
         */
        public static <T> Result<T> withError(ObjectServerError exception) {
            return new Result<>(null, exception);
        }

        /**
         * Returns whether or not request was successful
         *
         * @return {@code true} if the request was a success, {@code false} if not.
         */
        public boolean isSuccess() {
            return error == null;
        }

        /**
         * Returns the response in case the request was a success.
         *
         * @return the response value in case of a successful request.
         */
        public T get() {
            return result;
        }

        /**
         * Returns the response if the request was a success. If it failed, the default value is
         * returned instead.
         *
         * @return the response value in case of a successful request. If the request failed, the
         * default value is returned instead.
         */
        public T getOrDefault(T defaultValue) {
            return isSuccess() ? result : defaultValue;
        }

        /**
         * If the request was successful the response is returned, otherwise the provided error
         * is thrown.
         *
         * @return the response object in case the request was a success.
         * @throws ObjectServer provided error in case the request failed.
         */
        public T getOrThrow() {
            if (isSuccess()) {
                return result;
            } else {
                throw error;
            }
        }

        /**
         * Returns the error in case of a failed request.
         *
         * @return the {@link ObjectServerError} in case of a failed request.
         */
        public ObjectServerError getError() {
            return error;
        }
    }

    /**
     * Callback for async methods available to the {@link RealmApp}.
     *
     * @param <T> Type returned if the request was a success.
     */
    public interface Callback<T> {
        /**
         * Returns the result of the request when available.
         *
         * @param result the request response.
         */
        void onResult(Result<T> result);
    }

    private native long nativeCreate(String appId, String baseUrl, String appName, String appVersion, long requestTimeoutMs);
    private static native void nativeLogin(long nativeAppPtr, long nativeCredentialsPtr, OsJavaNetworkTransport.NetworkTransportJNIResultCallback callback);
    @Nullable
    private static native Long nativeCurrentUser(long nativePtr);
    private static native long[] nativeAllUsers(long nativePtr);
    private static native void nativeLogOut(long appNativePtr, long userNativePtr, OsJavaNetworkTransport.NetworkTransportJNIResultCallback callback);
}<|MERGE_RESOLUTION|>--- conflicted
+++ resolved
@@ -87,10 +87,7 @@
     private OsJavaNetworkTransport networkTransport;
     final long nativePtr;
     private final EmailPasswordAuthProvider emailAuthProvider = new EmailPasswordAuthProvider(this);
-<<<<<<< HEAD
     private ApiKeyAuthProvider apiKeyAuthProvider = null;
-=======
->>>>>>> 8878265d
     private CopyOnWriteArrayList<AuthenticationListener> authListeners = new CopyOnWriteArrayList<>();
 
     public RealmApp(String appId) {
@@ -233,7 +230,6 @@
      }
 
     /**
-<<<<<<< HEAD
      * Returns a wrapper for managing API keys controlled by the current user.
      *
      * @return wrapper for managing API keys controlled by the current user.
@@ -248,7 +244,9 @@
              apiKeyAuthProvider = new ApiKeyAuthProvider(user);
          }
          return apiKeyAuthProvider;
-=======
+     }
+
+    /**
      * Returns a wrapper for interacting with functionality related to users either being created or
      * login using the {@link RealmCredentials.IdentityProvider#EMAIL_PASSWORD} identity provider.
      *
@@ -256,7 +254,6 @@
      */
      public EmailPasswordAuthProvider getEmailPasswordAuthProvider() {
          return emailAuthProvider;
->>>>>>> 8878265d
      }
 
     void logOut(RealmUser user) {
@@ -375,7 +372,7 @@
 
         @Override
         protected Void mapSuccess(Object result) {
-            return VOID_INSTANCE;
+            return null;
         }
     }
 
