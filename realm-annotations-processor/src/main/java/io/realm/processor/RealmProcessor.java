--- conflicted
+++ resolved
@@ -16,18 +16,10 @@
 
 package io.realm.processor;
 
-<<<<<<< HEAD
-
-import io.realm.annotations.Ignore;
-import io.realm.annotations.Index;
-import io.realm.annotations.PrimaryKey;
-import io.realm.annotations.RealmClass;
-import io.realm.annotations.internal.RealmModule;
-=======
 import java.io.IOException;
 import java.util.HashSet;
 import java.util.Set;
->>>>>>> 37712ae0
+import java.util.UUID;
 
 import javax.annotation.processing.AbstractProcessor;
 import javax.annotation.processing.RoundEnvironment;
@@ -38,10 +30,11 @@
 import javax.lang.model.element.TypeElement;
 
 import io.realm.annotations.RealmClass;
+import io.realm.annotations.internal.RealmModule;
 
 /**
  * The RealmProcessor is responsible for creating the plumbing that connects the RealmObjects to a Realm. The process
- * for doing so summarized below and then described in more detail:
+ * for doing so is summarized below and then described in more detail:
  *
  * SUMMARY:
  * 1 ) Create proxy classes for all classes marked with @RealmClass. They are named <modelClass>RealmProxy.java
@@ -109,13 +102,9 @@
         "io.realm.annotations.PrimaryKey"
 })
 public class RealmProcessor extends AbstractProcessor {
-<<<<<<< HEAD
-    Set<String> classesToValidate = new HashSet<String>();
+
+    Set<ClassMetaData> classesToValidate = new HashSet<ClassMetaData>();
     private boolean hasProcessedModules = false;
-=======
-    Set<ClassMetaData> classesToValidate = new HashSet<ClassMetaData>();
-    boolean done = false;
->>>>>>> 37712ae0
 
     @Override public SourceVersion getSupportedSourceVersion() {
         return SourceVersion.latestSupported();
@@ -127,19 +116,7 @@
         updateChecker.executeRealmVersionUpdate();
         Utils.initialize(processingEnv);
 
-<<<<<<< HEAD
-        Types typeUtils = processingEnv.getTypeUtils();
-        TypeMirror stringType = processingEnv.getElementUtils().getTypeElement("java.lang.String").asType();
-        List<TypeMirror> validPrimaryKeyTypes = Arrays.asList(
-                stringType,
-                typeUtils.getPrimitiveType(TypeKind.SHORT),
-                typeUtils.getPrimitiveType(TypeKind.INT),
-                typeUtils.getPrimitiveType(TypeKind.LONG)
-        );
-
         // Create all proxy classes
-=======
->>>>>>> 37712ae0
         for (Element classElement : roundEnv.getElementsAnnotatedWith(RealmClass.class)) {
 
             // Check the annotation was applied to a Class
@@ -153,7 +130,6 @@
             Utils.note("Processing class " + metadata.getSimpleClassName());
             boolean success = metadata.generateMetaData(processingEnv.getMessager());
             if (!success) {
-                done = true;
                 return true; // Abort processing by claiming all annotations
             }
             classesToValidate.add(metadata);
@@ -162,15 +138,10 @@
             try {
                 sourceCodeGenerator.generate();
             } catch (IOException e) {
-<<<<<<< HEAD
-                error(e.getMessage(), classElement);
-                return true;
-=======
                 Utils.error(e.getMessage(), classElement);
             } catch (UnsupportedOperationException e) {
                 Utils.error(e.getMessage(), classElement);
->>>>>>> 37712ae0
-            }
+			}
         }
 
         if (!hasProcessedModules) {
@@ -187,14 +158,14 @@
         Set<String> libraryModules = new HashSet<String>();
         for (Element classElement : roundEnv.getElementsAnnotatedWith(RealmModule.class)) {
             if (!classElement.getKind().equals(ElementKind.CLASS)) {
-                error("The RealmModule annotation can only be applied to classes", classElement);
+                Utils.error("The RealmModule annotation can only be applied to classes", classElement);
             }
 
             // Check that the class extends RealmClassCollection
             TypeElement typeElement = (TypeElement) classElement;
             TypeElement parentElement = (TypeElement) processingEnv.getTypeUtils().asElement(typeElement.getSuperclass());
             if (!parentElement.toString().endsWith(".RealmCollectionClass")) {
-                error("A RealmModule annotated object must be derived from RealmCollectionClass", classElement);
+                Utils.error("A RealmModule annotated object must be derived from RealmCollectionClass", classElement);
             }
 
             RealmModule module = classElement.getAnnotation(RealmModule.class);
@@ -206,24 +177,19 @@
         }
 
         if (modules.size() > 0 && libraryModules.size() > 0) {
-            error("Normal modules and library modules cannot be mixed in the same project");
+            Utils.error("Normal modules and library modules cannot be mixed in the same project");
             return true;
         }
 
         // Create DefaultModule if needed
         if (libraryModules.size() == 0 ) {
-            note("Creating DefaultRealmModule");
+            Utils.note("Creating DefaultRealmModule");
             DefaultModuleGenerator defaultModuleGenerator = new DefaultModuleGenerator(processingEnv, classesToValidate);
             try {
                 defaultModuleGenerator.generate();
                 modules.add(DefaultModuleGenerator.CLASS_NAME);
             } catch (IOException e) {
-<<<<<<< HEAD
-                error(e.getMessage());
-                return true;
-=======
                 Utils.error(e.getMessage());
->>>>>>> 37712ae0
             }
         }
 
@@ -240,10 +206,10 @@
 
         RealmProxyMediatorGenerator mediatorImplGenerator = new RealmProxyMediatorGenerator(processingEnv, proxyMediatorName, classesToValidate);
         try {
-            note("Creating RealmProxyMediator");
+            Utils.note("Creating RealmProxyMediator");
             mediatorImplGenerator.generate();
         } catch (IOException e) {
-            error(e.getMessage());
+            Utils.error(e.getMessage());
             return true;
         }
 
@@ -254,7 +220,7 @@
             try {
                 binderGenerator.generate();
             } catch (IOException e) {
-                error(e.getMessage());
+                Utils.error(e.getMessage());
                 return true;
             }
         }
