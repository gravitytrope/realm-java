package io.realm;


import android.util.JsonReader;
import android.util.JsonToken;
import io.realm.RealmObject;
import io.realm.exceptions.RealmException;
import io.realm.exceptions.RealmMigrationNeededException;
import io.realm.internal.ColumnType;
import io.realm.internal.ImplicitTransaction;
import io.realm.internal.LinkView;
import io.realm.internal.RealmObjectProxy;
import io.realm.internal.Table;
import io.realm.internal.TableOrView;
import io.realm.internal.android.JsonUtils;
import java.io.IOException;
import java.util.ArrayList;
import java.util.Arrays;
import java.util.Collections;
import java.util.Date;
import java.util.HashMap;
import java.util.List;
import java.util.Map;
import org.json.JSONArray;
import org.json.JSONException;
import org.json.JSONObject;
import some.test.Booleans;

public class BooleansRealmProxy extends Booleans
        implements RealmObjectProxy {

    private static long INDEX_DONE;
    private static long INDEX_ISREADY;
    private static long INDEX_MCOMPLETED;
    private static Map<String, Long> columnIndices;
    private static final List<String> FIELD_NAMES;
    static {
        List<String> fieldNames = new ArrayList<String>();
        fieldNames.add("done");
        fieldNames.add("isReady");
        fieldNames.add("mCompleted");
        FIELD_NAMES = Collections.unmodifiableList(fieldNames);
    }

    @Override
    public boolean isDone() {
        realm.checkIfValid();
        return (boolean) row.getBoolean(INDEX_DONE);
    }

    @Override
    public void setDone(boolean value) {
        realm.checkIfValid();
        row.setBoolean(INDEX_DONE, (boolean) value);
    }

    @Override
    public boolean isReady() {
        realm.checkIfValid();
        return (boolean) row.getBoolean(INDEX_ISREADY);
    }

    @Override
    public void setReady(boolean value) {
        realm.checkIfValid();
        row.setBoolean(INDEX_ISREADY, (boolean) value);
    }

    @Override
    public boolean ismCompleted() {
        realm.checkIfValid();
        return (boolean) row.getBoolean(INDEX_MCOMPLETED);
    }

    @Override
    public void setmCompleted(boolean value) {
        realm.checkIfValid();
        row.setBoolean(INDEX_MCOMPLETED, (boolean) value);
    }

    public static Table initTable(ImplicitTransaction transaction) {
        if(!transaction.hasTable("class_Booleans")) {
            Table table = transaction.getTable("class_Booleans");
            table.addColumn(ColumnType.BOOLEAN, "done");
            table.addColumn(ColumnType.BOOLEAN, "isReady");
            table.addColumn(ColumnType.BOOLEAN, "mCompleted");
            table.setPrimaryKey("");
            return table;
        }
        return transaction.getTable("class_Booleans");
    }

    public static void validateTable(ImplicitTransaction transaction) {
        if(transaction.hasTable("class_Booleans")) {
            Table table = transaction.getTable("class_Booleans");
            if(table.getColumnCount() != 3) {
                throw new RealmMigrationNeededException("Field count does not match");
            }
            Map<String, ColumnType> columnTypes = new HashMap<String, ColumnType>();
            for(long i = 0; i < 3; i++) {
                columnTypes.put(table.getColumnName(i), table.getColumnType(i));
            }
            if (!columnTypes.containsKey("done")) {
                throw new RealmMigrationNeededException("Missing field 'done'");
            }
            if (columnTypes.get("done") != ColumnType.BOOLEAN) {
                throw new RealmMigrationNeededException("Invalid type 'boolean' for field 'done'");
            }
            if (!columnTypes.containsKey("isReady")) {
                throw new RealmMigrationNeededException("Missing field 'isReady'");
            }
            if (columnTypes.get("isReady") != ColumnType.BOOLEAN) {
                throw new RealmMigrationNeededException("Invalid type 'boolean' for field 'isReady'");
            }
            if (!columnTypes.containsKey("mCompleted")) {
                throw new RealmMigrationNeededException("Missing field 'mCompleted'");
            }
            if (columnTypes.get("mCompleted") != ColumnType.BOOLEAN) {
                throw new RealmMigrationNeededException("Invalid type 'boolean' for field 'mCompleted'");
            }

            columnIndices = new HashMap<String, Long>();
            for (String fieldName : getFieldNames()) {
                long index = table.getColumnIndex(fieldName);
                if (index == -1) {
                    throw new RealmMigrationNeededException("Field '" + fieldName + "' not found for type Booleans");
                }
                columnIndices.put(fieldName, index);
            }
            INDEX_DONE = table.getColumnIndex("done");
            INDEX_ISREADY = table.getColumnIndex("isReady");
            INDEX_MCOMPLETED = table.getColumnIndex("mCompleted");
        } else {
            throw new RealmMigrationNeededException("The Booleans class is missing from the schema for this Realm.");
        }
    }

    public static String getTableName() {
        return "class_Booleans";
    }

    public static List<String> getFieldNames() {
        return FIELD_NAMES;
    }

    public static Map<String,Long> getColumnIndices() {
        return columnIndices;
    }

    public static void populateUsingJsonObject(Booleans obj, JSONObject json)
            throws JSONException {
        boolean standalone = obj.realm == null;
        if (!json.isNull("done")) {
            obj.setDone((boolean) json.getBoolean("done"));
        }
        if (!json.isNull("isReady")) {
            obj.setReady((boolean) json.getBoolean("isReady"));
        }
        if (!json.isNull("mCompleted")) {
            obj.setmCompleted((boolean) json.getBoolean("mCompleted"));
        }
    }

    public static void populateUsingJsonStream(Booleans obj, JsonReader reader)
            throws IOException {
        boolean standalone = obj.realm == null;
        reader.beginObject();
        while (reader.hasNext()) {
            String name = reader.nextName();
            if (name.equals("done") && reader.peek() != JsonToken.NULL) {
                obj.setDone((boolean) reader.nextBoolean());
            } else if (name.equals("isReady")  && reader.peek() != JsonToken.NULL) {
                obj.setReady((boolean) reader.nextBoolean());
            } else if (name.equals("mCompleted")  && reader.peek() != JsonToken.NULL) {
                obj.setmCompleted((boolean) reader.nextBoolean());
            } else {
                reader.skipValue();
            }
        }
        reader.endObject();
    }

<<<<<<< HEAD
    public static Booleans copyOrUpdate(Realm realm, Booleans object, boolean update, Map<RealmObject,RealmObjectProxy> cache) {
=======
    public static Booleans copyOrUpdate(Realm realm, Booleans object, boolean update, Map<RealmObject,RealmObject> cache) {
        if (object.realm != null && object.realm.getId() == realm.getId()) {
            return object;
        }
>>>>>>> 457993c1
        return copy(realm, object, update, cache);
    }

    public static Booleans copy(Realm realm, Booleans newObject, boolean update, Map<RealmObject,RealmObjectProxy> cache) {
        Booleans realmObject = realm.createObject(Booleans.class);
        cache.put(newObject, (RealmObjectProxy) realmObject);
        realmObject.setDone(newObject.isDone());
        realmObject.setReady(newObject.isReady());
        realmObject.setmCompleted(newObject.ismCompleted());
        return realmObject;
    }

    static Booleans update(Realm realm, Booleans realmObject, Booleans newObject, Map<RealmObject, RealmObjectProxy> cache) {
        realmObject.setDone(newObject.isDone());
        realmObject.setReady(newObject.isReady());
        realmObject.setmCompleted(newObject.ismCompleted());
        return realmObject;
    }

    @Override
    public String toString() {
        if (!isValid()) {
            return "Invalid object";
        }
        StringBuilder stringBuilder = new StringBuilder("Booleans = [");
        stringBuilder.append("{done:");
        stringBuilder.append(isDone());
        stringBuilder.append("}");
        stringBuilder.append(",");
        stringBuilder.append("{isReady:");
        stringBuilder.append(isReady());
        stringBuilder.append("}");
        stringBuilder.append(",");
        stringBuilder.append("{mCompleted:");
        stringBuilder.append(ismCompleted());
        stringBuilder.append("}");
        stringBuilder.append("]");
        return stringBuilder.toString();
    }

    @Override
    public int hashCode() {
        String realmName = realm.getPath();
        String tableName = row.getTable().getName();
        long rowIndex = row.getIndex();

        int result = 17;
        result = 31 * result + ((realmName != null) ? realmName.hashCode() : 0);
        result = 31 * result + ((tableName != null) ? tableName.hashCode() : 0);
        result = 31 * result + (int) (rowIndex ^ (rowIndex >>> 32));
        return result;
    }

    @Override
    public boolean equals(Object o) {
        if (this == o) return true;
        if (o == null || getClass() != o.getClass()) return false;
        BooleansRealmProxy aBooleans = (BooleansRealmProxy)o;

        String path = realm.getPath();
        String otherPath = aBooleans.realm.getPath();
        if (path != null ? !path.equals(otherPath) : otherPath != null) return false;;

        String tableName = row.getTable().getName();
        String otherTableName = aBooleans.row.getTable().getName();
        if (tableName != null ? !tableName.equals(otherTableName) : otherTableName != null) return false;

        if (row.getIndex() != aBooleans.row.getIndex()) return false;

        return true;
    }

}<|MERGE_RESOLUTION|>--- conflicted
+++ resolved
@@ -180,14 +180,10 @@
         reader.endObject();
     }
 
-<<<<<<< HEAD
     public static Booleans copyOrUpdate(Realm realm, Booleans object, boolean update, Map<RealmObject,RealmObjectProxy> cache) {
-=======
-    public static Booleans copyOrUpdate(Realm realm, Booleans object, boolean update, Map<RealmObject,RealmObject> cache) {
         if (object.realm != null && object.realm.getId() == realm.getId()) {
             return object;
         }
->>>>>>> 457993c1
         return copy(realm, object, update, cache);
     }
 
