ext.coreVersion = '0.87.4'

buildscript {
    repositories {
        mavenCentral()
    }
    dependencies {
        classpath 'de.undercouch:gradle-download-task:1.0'
    }
}

apply plugin: 'download-task'

Properties localProperties = new Properties()
localProperties.load(new FileInputStream("${projectDir}/../local.properties"))
localProperties.entrySet().each() { entry ->
    project.ext[entry.getKey()] = localProperties.setProperty(entry.getKey(), entry.getValue())
}

task checkProperties(group: 'check', description: 'Check the user provided gradle.properties') << {
    if (!project.ext['ndk.dir']) {
        throw new GradleException('The ndkDir property in the gradle.properties file is not set.')
    } else if (project.ext['ndk.dir'].endsWith('/')) {
        throw new GradleException('The path provided in the ndkProperty in the gradle.properties ends with /')
    } else if (!file(project.ext['ndk.dir']).directory) {
        throw new GradleException('The path provided in the ndkDir property in the gradle.properties is not a folder.')
    } else if (!file(new File(project.ext['ndk.dir'], 'RELEASE.TXT')).file) {
        throw new GradleException('The path provided in the ndkDir property in the gradle.properties does not seem to be an Android NDK.')
    }
    if (project.ext.has('encryption') && project.ext['encryption'] == 'true') {
        project.coreVersion += '-encryption'
    }
}

task downloadCore(group: 'build setup', description: 'Download the latest version of realm core', dependsOn: checkProperties) {
    outputs.dir "../core-${project.coreVersion}"
    doLast {
        download {
            src "http://static.realm.io/downloads/core/realm-core-android-${project.coreVersion}.tar.gz"
            dest new File(buildDir, "core-android-${project.coreVersion}.tar.gz")
            onlyIfNewer true
        }
        copy {
            from tarTree(new File(buildDir, "core-android-${project.coreVersion}.tar.gz"))
            into "../core-${project.coreVersion}"
        }
        for (target in ['arm', 'arm-v7a', 'mips', 'x86']) {
            exec {
                commandLine = [
                        'make',
                        '-C', "${projectDir}/src",
                        "BASE_DENOM=${target}",
                        'LIB_SUFFIX_SHARED=.so',
                        'clean'
                ]
            }
        }
        exec {
            commandLine = [
                    'rm',
                    '-rf',
                    "${projectDir}/build/*"
            ]
        }
    }
}

for (platform in ['arm', 'mips', 'x86']) {
    task "generateNdkToolchain${platform.capitalize()}"(type: Exec) {
        group 'build setup'
        description "Generate the NDK standalone toolchain for the ${platform.capitalize()} platform"
        dependsOn { checkProperties }
        outputs.dir new File("${buildDir}/standalone-toolchains/${platform}")
        commandLine = [
            "bash",
            "${project.ext['ndk.dir']}/build/tools/make-standalone-toolchain.sh",
            "--platform=android-${platform.contains('arm')?8:9}",
            "--install-dir=${buildDir}/standalone-toolchains/${platform}",
            "--arch=${platform}"
        ]
    }
}

task buildAndroidJniArm {
    group 'build'
    description 'Build the Android JNI shared library for the Arm platform'
    dependsOn generateNdkToolchainArm
    dependsOn downloadCore
    doLast {
        exec {
            environment PATH: "${buildDir}/standalone-toolchains/arm/arm-linux-androideabi/bin:${System.env.PATH}"
            environment CC: 'gcc'
            environment TIGHTDB_ANDROID: '1'
            commandLine = [
                'make',
                '-C', "${projectDir}/src",
                'CC_IS=gcc',
                "TIGHTDB_CFLAGS=-DTIGHTDB_HAVE_CONFIG -DPIC -I${projectDir}/../core-${project.coreVersion}/include",
                'CFLAGS_ARCH=-mthumb',
                'BASE_DENOM=arm',
<<<<<<< HEAD
                "TIGHTDB_LDFLAGS=-ltightdb-android-arm -lstdc++ -lsupc++ -llog -L${projectDir}/../core-${project.coreVersion}",
=======
                "TIGHTDB_LDFLAGS=-ltightdb-android-arm -lstdc++ -lsupc++ -L${projectDir}/../core-${project.coreVersion} -llog",
>>>>>>> afaa932c
                'LIB_SUFFIX_SHARED=.so',
                'libtightdb-jni-arm.so'
            ]
        }
        copy {
            from "${projectDir}/src/libtightdb-jni-arm.so"
            into "${projectDir}/../realm/src/main/jniLibs/armeabi"
            rename 'libtightdb-jni-arm.so', 'libtightdb-jni.so'
        }
    }
}

task buildAndroidJniArmv7a {
    group 'build'
    description 'Build the Android JNI shared library for the Arm-v7a platform'
    dependsOn generateNdkToolchainArm
    dependsOn downloadCore
    doLast {
        exec {
            environment PATH: "${buildDir}/standalone-toolchains/arm/arm-linux-androideabi/bin:${System.env.PATH}"
            environment CC: 'gcc'
            environment TIGHTDB_ANDROID: '1'
            commandLine = [
                'make',
                '-C', "${projectDir}/src",
                'CC_IS=gcc',
                "TIGHTDB_CFLAGS=-DTIGHTDB_HAVE_CONFIG -DPIC -I${projectDir}/../core-${project.coreVersion}/include",
                'CFLAGS_ARCH=-mthumb -march=armv7-a -mfloat-abi=softfp -mfpu=vfpv3-d16',
                'BASE_DENOM=arm-v7a',
<<<<<<< HEAD
                "TIGHTDB_LDFLAGS=-ltightdb-android-arm-v7a -lstdc++ -lsupc++ -llog -L${projectDir}/../core-${project.coreVersion}",
=======
                "TIGHTDB_LDFLAGS=-ltightdb-android-arm-v7a -lstdc++ -lsupc++ -L${projectDir}/../core-${project.coreVersion} -llog",
>>>>>>> afaa932c
                'LIB_SUFFIX_SHARED=.so',
                'libtightdb-jni-arm-v7a.so'
            ]
        }
        copy {
            from "${projectDir}/src/libtightdb-jni-arm-v7a.so"
            into "${projectDir}/../realm/src/main/jniLibs/armeabi-v7a"
            rename 'libtightdb-jni-arm-v7a.so', 'libtightdb-jni.so'
        }
    }
}

task buildAndroidJniMips {
    group 'build'
    description 'Build the Android JNI shared library for the Mips platform'
    dependsOn generateNdkToolchainMips
    dependsOn downloadCore
    doLast {
        exec {
            environment PATH: "${buildDir}/standalone-toolchains/mips/mipsel-linux-android/bin:${System.env.PATH}"
            environment CC: 'gcc'
            environment TIGHTDB_ANDROID: '1'
            commandLine = [
                'make',
                '-C', "${projectDir}/src",
                'CC_IS=gcc',
                "TIGHTDB_CFLAGS=-DTIGHTDB_HAVE_CONFIG -DPIC -I${projectDir}/../core-${project.coreVersion}/include",
                'CFLAGS_ARCH=',
                'BASE_DENOM=mips',
<<<<<<< HEAD
                "TIGHTDB_LDFLAGS=-ltightdb-android-mips -lstdc++ -lsupc++ -llog -L${projectDir}/../core-${project.coreVersion}",
=======
                "TIGHTDB_LDFLAGS=-ltightdb-android-mips -lstdc++ -lsupc++ -L${projectDir}/../core-${project.coreVersion} -llog",
>>>>>>> afaa932c
                'LIB_SUFFIX_SHARED=.so',
                'libtightdb-jni-mips.so'
            ]
        }
        copy {
            from "${projectDir}/src/libtightdb-jni-mips.so"
            into "${projectDir}/../realm/src/main/jniLibs/mips"
            rename 'libtightdb-jni-mips.so', 'libtightdb-jni.so'
        }
    }
}

task buildAndroidJniIntel {
    group 'build'
    description 'Build the Android JNI shared library for the Intel platform'
    dependsOn generateNdkToolchainX86
    dependsOn downloadCore
    doLast {
        exec {
            environment PATH: "${buildDir}/standalone-toolchains/x86/i686-linux-android/bin:${System.env.PATH}"
            environment CC: 'gcc'
            environment TIGHTDB_ANDROID: '1'
            commandLine = [
                'make',
                '-C', "${projectDir}/src",
                'CC_IS=gcc',
                "TIGHTDB_CFLAGS=-DTIGHTDB_HAVE_CONFIG -DPIC -I${projectDir}/../core-${project.coreVersion}/include",
                'CFLAGS_ARCH=',
                'BASE_DENOM=x86',
<<<<<<< HEAD
                "TIGHTDB_LDFLAGS=-ltightdb-android-x86 -lstdc++ -lsupc++ -llog -L${projectDir}/../core-${project.coreVersion}",
=======
                "TIGHTDB_LDFLAGS=-ltightdb-android-x86 -lstdc++ -lsupc++ -L${projectDir}/../core-${project.coreVersion} -llog",
>>>>>>> afaa932c
                'LIB_SUFFIX_SHARED=.so',
                'libtightdb-jni-x86.so'
            ]
        }
        copy {
            from "${projectDir}/src/libtightdb-jni-x86.so"
            into "${projectDir}/../realm/src/main/jniLibs/x86"
            rename 'libtightdb-jni-x86.so', 'libtightdb-jni.so'
        }
    }
}

task buildAndroidJni(group: 'build', description: 'Build the Android JNI shared library for all the supported platforms') {
    dependsOn buildAndroidJniArm
    dependsOn buildAndroidJniArmv7a
    dependsOn buildAndroidJniMips
    dependsOn buildAndroidJniIntel
}

task clean(group: 'build', description: 'Clean the make artifacts') << {
    for (target in ['arm', 'arm-v7a', 'mips', 'x86']) {
        exec {
            commandLine = [
                'make',
                '-C', "${projectDir}/src",
                "BASE_DENOM=${target}",
                'LIB_SUFFIX_SHARED=.so',
                'clean'
            ]
        }
    }
    exec {
        commandLine = [
            'rm',
            '-rf',
            "${projectDir}/build/*"
        ]
    }
}<|MERGE_RESOLUTION|>--- conflicted
+++ resolved
@@ -98,11 +98,7 @@
                 "TIGHTDB_CFLAGS=-DTIGHTDB_HAVE_CONFIG -DPIC -I${projectDir}/../core-${project.coreVersion}/include",
                 'CFLAGS_ARCH=-mthumb',
                 'BASE_DENOM=arm',
-<<<<<<< HEAD
                 "TIGHTDB_LDFLAGS=-ltightdb-android-arm -lstdc++ -lsupc++ -llog -L${projectDir}/../core-${project.coreVersion}",
-=======
-                "TIGHTDB_LDFLAGS=-ltightdb-android-arm -lstdc++ -lsupc++ -L${projectDir}/../core-${project.coreVersion} -llog",
->>>>>>> afaa932c
                 'LIB_SUFFIX_SHARED=.so',
                 'libtightdb-jni-arm.so'
             ]
@@ -132,11 +128,7 @@
                 "TIGHTDB_CFLAGS=-DTIGHTDB_HAVE_CONFIG -DPIC -I${projectDir}/../core-${project.coreVersion}/include",
                 'CFLAGS_ARCH=-mthumb -march=armv7-a -mfloat-abi=softfp -mfpu=vfpv3-d16',
                 'BASE_DENOM=arm-v7a',
-<<<<<<< HEAD
                 "TIGHTDB_LDFLAGS=-ltightdb-android-arm-v7a -lstdc++ -lsupc++ -llog -L${projectDir}/../core-${project.coreVersion}",
-=======
-                "TIGHTDB_LDFLAGS=-ltightdb-android-arm-v7a -lstdc++ -lsupc++ -L${projectDir}/../core-${project.coreVersion} -llog",
->>>>>>> afaa932c
                 'LIB_SUFFIX_SHARED=.so',
                 'libtightdb-jni-arm-v7a.so'
             ]
@@ -166,11 +158,7 @@
                 "TIGHTDB_CFLAGS=-DTIGHTDB_HAVE_CONFIG -DPIC -I${projectDir}/../core-${project.coreVersion}/include",
                 'CFLAGS_ARCH=',
                 'BASE_DENOM=mips',
-<<<<<<< HEAD
-                "TIGHTDB_LDFLAGS=-ltightdb-android-mips -lstdc++ -lsupc++ -llog -L${projectDir}/../core-${project.coreVersion}",
-=======
                 "TIGHTDB_LDFLAGS=-ltightdb-android-mips -lstdc++ -lsupc++ -L${projectDir}/../core-${project.coreVersion} -llog",
->>>>>>> afaa932c
                 'LIB_SUFFIX_SHARED=.so',
                 'libtightdb-jni-mips.so'
             ]
@@ -200,11 +188,7 @@
                 "TIGHTDB_CFLAGS=-DTIGHTDB_HAVE_CONFIG -DPIC -I${projectDir}/../core-${project.coreVersion}/include",
                 'CFLAGS_ARCH=',
                 'BASE_DENOM=x86',
-<<<<<<< HEAD
-                "TIGHTDB_LDFLAGS=-ltightdb-android-x86 -lstdc++ -lsupc++ -llog -L${projectDir}/../core-${project.coreVersion}",
-=======
                 "TIGHTDB_LDFLAGS=-ltightdb-android-x86 -lstdc++ -lsupc++ -L${projectDir}/../core-${project.coreVersion} -llog",
->>>>>>> afaa932c
                 'LIB_SUFFIX_SHARED=.so',
                 'libtightdb-jni-x86.so'
             ]
