## 4.3.0 (YYYY-MM-DD)

### Deprecated

* Support for mips devices are deprecated.
* `RealmQuery.findAllSorted()` and `RealmQuery.findAllSortedAsync()` variants in favor of predicate `RealmQuery.sort().findAll()`.
* `RealmQuery.distinct()` and `RealmQuery.distinctAsync()` variants in favor of predicate `RealmQuery.distinctValues().findAll()`

### Enhancements

<<<<<<< HEAD
* Added support for partial Realms. Read [here](https://realm.io/docs/java/latest/#partial-realms) for more information.
=======
* [ObjectServer] Added explicit support for JSON Web Tokens (JWT) using `SyncCredentials.jwt(String token)`. It requires Object Server 2.0.23+ (#5580).
* Projects using Kotlin now include additional extension functions that make working with Kotlin easier. See [docs](https://realm.io/docs/java/latest/#kotlin) for more info (#4684).
* New query predicate: `sort()`.
* New query predicate: `distinctValues()`. Will be renamed to `distinct` in next major version.
* The Realm annotation processor now has a stable output when there are no changes to model classes, improving support for incremental compilers (#5567).
>>>>>>> 9e81303e

### Bug Fixes

### Internal

### Credits

* Thanks to @madisp for adding better support for incremental compilers (#5567).


## 4.2.1 (YYYY-MM-DD)

### Enhancements

### Bug Fixes

* Added missing `toString()` for the implementation of `OrderedCollectionChangeSet`.
* Sync queries are evaluated immediately to solve the performance issue when the query results are huge, `RealmResults.size()` takes too long time (#5387).
* Correctly close the Realm instance if an exception was thrown while opening it. This avoids `IllegalStateException` when deleting the Realm in the catch block (#5570).
* Fixed the listener on `RealmList` not being called when removing the listener then adding it again (#5507). Please notice that a similar issue still exists for `RealmResults`.

### Internal

* Use `OsList` instead of `OsResults` to add notification token on for `RealmList<RealmModel>`.
* Updated Gralde and plugins to support Android Studio `3.0.0` (#5472).
* Upgraded to Realm Sync 2.1.8.
* Upgraded to Realm Core 4.0.4.

### Credits

* Thanks to @tbsandee for fixing a typo (#5548).
* Thanks to @vivekkiran for updating Gradle and plugins to support Android Studio `3.0.0` (#5472).


## 4.2.0 (2017-11-17)

### Enhancements

* Added support for using non-encrypted Realms in multiple processes. Some caveats apply. Read [doc](https://realm.io/docs/java/latest/#multiprocess) for more info (#1091).
* Added support for importing primitive lists from JSON (#5362).
* [ObjectServer] Support SSL validation using Android TrustManager (no need to specify `trustedRootCA` in `SynConfiguration` if the certificate is installed on the device), fixes (#4759).
* Added the and() function to `RealmQuery` in order to improve readability.

### Bug Fixes

* Leaked file handler in the Realm Transformer (#5521).
* Potential fix for "RealmError: Incompatible lock file" crash (#2459).

### Internal

* Updated JavaAssist to 3.22.0-GA.
* Upgraded to Realm Sync 2.1.4.
* Upgraded to Realm Core 4.0.3.

### Credits

* Thanks to @rakshithravi1997 for adding `RealmQuery.and()` (#5520).


## 4.1.1 (2017-10-27)

### Bug Fixes

* Fixed the compile warnings of using deprecated method `RealmProxyMediator.getTableName()` in generated mediator classes (#5455).
* [ObjectServer] now retrying network query when encountering any `IOException` (#5453).
* Fixed a `NoClassDefFoundError` due to using `@SafeVarargs` below API 19 (#5463).

### Internal

* Updated Realm Sync to 2.1.0.


## 4.1.0 (2017-10-20)

### Enhancements

* `Realm.deleteRealm()` and `RealmConfiguration.assetFile()` are multi-processes safe now.

### Bug Fixes

* Fix some potential database corruption caused by deleting the Realm file while a Realm instance are still opened in another process or the sync client thread.
* Added `realm.ignoreKotlinNullability` as a kapt argument to disable treating kotlin non-null types as `@Required` (#5412) (introduced in `v3.6.0`).
* Increased http connect/write timeout for low bandwidth network.


## 4.0.0 (2017-10-16)

### Breaking Changes

The internal file format has been upgraded. Opening an older Realm will upgrade the file automatically, but older versions of Realm will no longer be able to read the file.

* [ObjectServer] Updated protocol version to 22 which is only compatible with Realm Object Server >= 2.0.0.
* [ObjectServer] Removed deprecated APIs `SyncUser.retrieveUser()` and `SyncUser.retrieveUserAsync()`. Use `SyncUser.retrieveInfoForUser()` and `retrieveInfoForUserAsync()` instead.
* [ObjectServer] `SyncUser.Callback` now accepts a generic parameter indicating type of object returned when `onSuccess` is called.
* [ObjectServer] Renamed `SyncUser.getAccessToken` to `SyncUser.getRefreshToken`.
* [ObjectServer] Removed deprecated API `SyncUser.getManagementRealm()`.
* Calling `distinct()` on a sorted `RealmResults` no longer clears any sorting defined (#3503).
* Relaxed upper bound of type parameter of `RealmList`, `RealmQuery`, `RealmResults`, `RealmCollection`, `OrderedRealmCollection` and `OrderedRealmCollectionSnapshot`.
* Realm has upgraded its RxJava1 support to RxJava2 (#3497)
  * `Realm.asObservable()` has been renamed to `Realm.asFlowable()`.
  * `RealmList.asObservable()` has been renamed to `RealmList.asFlowable()`.
  * `RealmResults.asObservable()` has been renamed to `RealmResults.asFlowable()`.
  * `RealmObject.asObservable()` has been renamed to `RealmObject.asFlowable()`.
  * `RxObservableFactory` now return RxJava2 types instead of RxJava1 types.
* Removed deprecated APIs `RealmSchema.close()` and `RealmObjectSchema.close()`. Those don't have to be called anymore.
* Removed deprecated API `RealmResults.removeChangeListeners()`. Use `RealmResults.removeAllChangeListeners()` instead.
* Removed deprecated API `RealmObject.removeChangeListeners()`. Use `RealmObject.removeAllChangeListeners()` instead.
* Removed `UNSUPPORTED_TABLE`, `UNSUPPORTED_MIXED` and `UNSUPPORTED_DATE` from `RealmFieldType`.
* Removed deprecated API `RealmResults.distinct()`/`RealmResults.distinctAsync()`. Use `RealmQuery.distinct()`/`RealmQuery.distinctAsync()` instead.
* `RealmQuery.createQuery(Realm, Class)`, `RealmQuery.createDynamicQuery(DynamicRealm, String)`, `RealmQuery.createQueryFromResult(RealmResults)` and `RealmQuery.createQueryFromList(RealmList)` have been removed. Use `Realm.where(Class)`, `DynamicRealm.where(String)`, `RealmResults.where()` and `RealmList.where()` instead.

### Enhancements

* [ObjectServer] `SyncUserInfo` now also exposes a users metadata using `SyncUserInfo.getMetadata()`
* `RealmList` can now contain `String`, `byte[]`, `Boolean`, `Long`, `Integer`, `Short`, `Byte`, `Double`, `Float` and `Date` values. [Queries](https://github.com/realm/realm-java/issues/5361) and [Importing primitive lists from JSON](https://github.com/realm/realm-java/issues/5362) are not supported yet.
* Added support for lists of primitives in `RealmObjectSchema` with `addRealmListField(String fieldName, Class<?> primitiveType)`
* Added support for lists of primitives in `DynamicRealmObject` with `setList(String fieldName, RealmList<?> list)` and `getList(String fieldName, Class<?> primitiveType)`.
* Minor performance improvement when copy/insert objects into Realm.
* Added `static RealmObject.getRealm(RealmModel)`, `RealmObject.getRealm()` and `DynamicRealmObject.getDynamicRealm()` (#4720).
* Added `RealmResults.asChangesetObservable()` that emits the pair `(results, changeset)` (#4277).
* Added `RealmList.asChangesetObservable()` that emits the pair `(list, changeset)` (#4277).
* Added `RealmObject.asChangesetObservable()` that emits the pair `(object, changeset)` (#4277).
* All Realm annotations are now kept at runtime, allowing runtime tools access to them (#5344).
* Speedup schema initialization when a Realm file is first accessed (#5391).

### Bug Fixes

* [ObjectServer] Exposing a `RealmConfiguration` that allows a user to open the backup Realm after the client reset (#4759/#5223).
* [ObjectServer] Realm no longer throws a native “unsupported instruction” exception in some cases when opening a synced Realm asynchronously (https://github.com/realm/realm-object-store/issues/502).
* [ObjectServer] Fixed "Cannot open the read only Realm" issue when get`PermissionManager` (#5414).
* Throw `IllegalArgumentException` instead of `IllegalStateException` when calling string/binary data setters if the data length exceeds the limit.
* Added support for ISO8601 2-digit time zone designators (#5309).
* "Bad File Header" caused by the device running out of space while compacting the Realm (#5011).
* `RealmQuery.equalTo()` failed to find null values on an indexed field if using Case.INSENSITIVE (#5299).
* Assigning a managed object's own list to itself would accidentally clear it (#5395).
* Don't try to acquire `ApplicationContext` if not available in `Realm.init(Context)` (#5389).
* Removing and re-adding a changelistener from inside a changelistener sometimes caused notifications to be missed (#5411).

### Internal

* Upgraded to Realm Sync 2.0.2.
* Upgraded to Realm Core 4.0.2.
* Upgraded to OkHttp 3.9.0.
* Upgraded to RxJava 2.1.4.
* Use Object Store to create the primary key table.

### Credits

* Thanks to @JussiPekonen for adding support for 2-digit time zone designators when importing JSON (#5309).


## 3.7.2 (2017-09-12)

### Bug Fixes

* Fixed a JNI memory issue when doing queries which might potentially cause various native crashes.
* Fixed a bug that `RealmList.deleteFromRealm(int)`, `RealmList.deleteFirstFromRealm()` and `RealmList.deleteLastFromRealm()` did not remove target objects from Realm. This bug was introduced in `3.7.1` (#5233).
* Crash with "'xxx' doesn't exist in current schema." when ProGuard is enabled (#5211).


## 3.7.1 (2017-09-07)

### Bug Fixes

* Fixed potential memory leaks of `LinkView` when calling bulk insertions APIs.
* Fixed possible assertion when using `PermissionManager` at the beginning (#5195).
* Crash caused by JNI couldn't find `SharedRealm`'s inner classes when ProGuard is enabled (#5211).

### Internal

* Replaced LinkView with Object Store's List.
* Renaming `io.realm.internal.CollectionChangeSet` to `io.realm.internal.OsCollectionChangeSet`.


## 3.7.0 (2017-09-01)

### Deprecated

* [ObjectServer] `SyncUser.getManagementRealm()`. Use `SyncUser.getPermissionManager()` instead.

### Enhancements

* [ObjectServer] `SyncUser.getPermissionManager` added as a helper API for working with permissions and permission offers.

### Internal

* [ObjectServer] Upgraded OkHttp to 3.7.0.


## 3.6.0 (2017-09-01)

### Breaking Changes

* [ObjectServer] `SyncUser.logout()` no longer throws an exception when associated Realms instances are not closed (#4962).

### Deprecated

* [ObjectServer] `SyncUser#retrieveUser` and `SyncUser#retrieveUserAsync` replaced by `SyncUser#retrieveInfoForUser`
and `SyncUser#retrieveInfoForUserAsync` which returns a `SyncUserInfo` with mode information (#5008).
* [ObjectServer] `SyncUser#Callback` replaced by the generic version `SyncUser#RequestCallback<T>`.

### Enhancements

* [ObjectServer] Added `SyncSession.uploadAllLocalChanges()`.
* [ObjectServer] APIs of `UserStore` have been changed to support same user identity but different authentication server scenario.
* [ObjectServer] Added `SyncUser.allSessions` to retrieve the all valid sessions belonging to the user (#4783).
* Added `Nullable` annotation to methods that may return `null` in order to improve Kotlin usability. This also introduced a dependency to `com.google.code.findbugs:jsr305`.
* `org.jetbrains.annotations.NotNull` is now an alias for `@Required`. This means that the Realm Schema now fully understand Kotlin non-null types.
* Added support for new data type `MutableRealmIntegers`. The new type behaves almost exactly as a reference to a Long (mutable nullable, etc) but supports `increment` and `decrement` methods, which implement a Conflict Free Replicated Data Type, whose value will converge even when changed across distributed devices with poor connections (#4266).
* Added more detailed exception message for `RealmMigrationNeeded`.
* Bumping schema version only without any actual schema changes will just succeed even when the migration block is not supplied. It threw an `RealmMigrationNeededException` before in the same case.
* Throw `IllegalStateException` when schema validation fails because of wrong declaration of `@LinkingObjects`.

### Bug Fixes

* Potential crash after using `Realm.getSchema()` to change the schema of a typed Realm. `Realm.getSchema()` now returns an immutable `RealmSchema` instance.
* `Realm.copyToRealmOrUpdate()` could cause a `RealmList` field to contain duplicated elements (#4957).
* `RealmSchema.create(String)` and `RealmObjectSchema.setClassName(String)` did not accept class name whose length was 51 to 57.
* Workaround for an Android JVM crash when using `compactOnLaunch()` (#4964).
* Class name in exception message from link query is wrong (#5096).
* The `compactOnLaunch` callback is no longer invoked if the Realm at that path is already open on other threads.

### Internal

* [ObjectServer] removed `ObjectServerUser` and its inner classes, in a step to reduce `SyncUser` complexity (#3741).
* [ObjectServer] changed the `SyncSessionStopPolicy` to `AfterChangesUploaded` to align with other binding and to prevent use cases where the Realm might be deleted before the last changes get synchronized (#5028).
* Upgraded Realm Sync to 1.10.8
* Let Object Store handle migration.


## 3.5.0 (2017-07-11)

### Enhancements

* Added `RealmConfiguration.Builder.compactOnLaunch()` to compact the file on launch (#3739).
* [ObjectServer] Adding user lookup API for administrators (#4828).
* An `IllegalStateException` will be thrown if the given `RealmModule` doesn't include all required model classes (#3398).

### Bug Fixes

* Bug in `isNull()`, `isNotNull()`, `isEmpty()`, and `isNotEmpty()` when queries involve nullable fields in link queries (#4856).
* Bug in how to resolve field names when querying `@LinkingObjects` as the last field (#4864).
* Rare crash in `RealmLog` when log level was set to `LogLevel.DEBUG`.
* Broken case insensitive query with indexed field (#4788).
* [ObjectServer] Bug related to the behaviour of `SyncUser#logout` and the use of invalid `SyncUser` with `SyncConfiguration` (#4822).
* [ObjectServer] Not all error codes from the server were recognized correctly, resulting in UNKNOWN being reported instead.
* [ObjectServer] Prevent the use of a `SyncUser` that explicitly logged out, to open a Realm (#4975).

### Internal

* Use Object Store to do table initialization.
* Removed `Table#Table()`, `Table#addEmptyRow()`, `Table#addEmptyRows()`, `Table#add(Object...)`, `Table#pivot(long,long,PivotType)` and `Table#createnative()`.
* Upgraded Realm Core to 2.8.6
* Upgraded Realm Sync to 1.10.5
* Removed `io.realm.internal.OutOfMemoryError`. `java.lang.OutOfMemoryError` will be thrown instead.


## 3.4.0 (2017-06-22)

### Breaking Changes

* [ObjectServer] Updated protocol version to 18 which is only compatible with ROS > 1.6.0.

### Deprecated

* `RealmSchema.close()` and `RealmObjectSchema.close()`. They don't need to be closed manually. They were added to the public API by mistake.

### Enhancements

* [ObjectServer] Added support for Sync Progress Notifications through `SyncSession.addDownloadProgressListener(ProgressMode, ProgressListener)` and `SyncSession.addUploadProgressListener(ProgressMode, ProgressListener)` (#4104).
* [ObjectServer] Added `SyncSession.getState()` (#4784).
* Added support for querying inverse relationships (#2904).
* Moved inverse relationships out of beta stage.
* Added `Realm.getDefaultConfiguration()` (#4725).

### Bug Fixes

* [ObjectServer] Bug which may crash when the JNI local reference limitation was reached on sync client thread.
* [ObjectServer] Retrying connections with exponential backoff, when encountering `ConnectException` (#4310).
* When converting nullable BLOB field to required, `null` values should be converted to `byte[0]` instead of `byte[1]`.
* Bug which may cause duplicated primary key values when migrating a nullable primary key field to not nullable. `RealmObjectSchema.setRequired()` and `RealmObjectSchema.setNullable()` will throw when converting a nullable primary key field with null values stored to a required primary key field.

### Internal

* Upgraded to Realm Sync 1.10.1
* Upgraded to Realm Core 2.8.4

### Credits

* Thanks to Anis Ben Nsir (@abennsir) for upgrading Roboelectric in the unitTestExample (#4698).


## 3.3.2 (2017-06-09)

### Bug Fixes

* [ObjectServer] Crash when an authentication error happens (#4726).
* [ObjectServer] Enabled encryption with Sync (#4561).
* [ObjectServer] Admin users did not connect correctly to the server (#4750).

### Internal

* Factor out internal interface ManagedObject.

## 3.3.1 (2017-05-26)

### Bug Fixes

* [ObjectServer] Accepted extra columns against synced Realm (#4706).


## 3.3.0 (2017-05-24)

### Enhancements

* [ObjectServer] Added two options to `SyncConfiguration` to provide a trusted root CA `trustedRootCA` and to disable SSL validation `disableSSLVerification` (#4371).
* [ObjectServer] Added support for changing passwords through `SyncUser.changePassword()` using an admin user (#4588).

### Bug Fixes

* Queries on proguarded Realm model classes, failed with "Table not found" (#4673).


## 3.2.1 (2017-05-19)

### Enhancements

* Not in transaction illegal state exception message changed to "Cannot modify managed objects outside of a write transaction.".

### Bug Fixes

* [ObjectServer] `schemaVersion` was mistakenly required in order to trigger migrations (#4658).
* [ObjectServer] Fields removed from model classes will now correctly be hidden instead of throwing an exception when opening the Realm (#4658).
* Random crashes which were caused by a race condition in encrypted Realm (#4343).

### Internal

* Upgraded to Realm Sync 1.8.5.
* Upgraded to Realm Core 2.8.0.

## 3.2.0 (2017-05-16)

### Enhancements

* [ObjectServer] Added support for `SyncUser.isAdmin()` (#4353).
* [ObjectServer] New set of Permission API's have been added to `SyncUser` through `SyncUser.getPermissionManager()` (#4296).
* [ObjectServer] Added support for changing passwords through `SyncUser.changePassword()` (#4423).
* [ObjectServer] Added support for `SyncConfiguration.Builder.waitForInitialRemoteData()` (#4270).
* Transient fields are now allowed in model classes, but are implicitly treated as having the `@Ignore` annotation (#4279).
* Added `Realm.refresh()` and `DynamicRealm.refresh()` (#3476).
* Added `Realm.getInstanceAsync()` and `DynamicRealm.getInstanceAsync()` (#2299).
* Added `DynamicRealmObject#linkingObjects(String,String)` to support linking objects on `DynamicRealm` (#4492).
* Added support for read only Realms using `RealmConfiguration.Builder.readOnly()` and `SyncConfiguration.Builder.readOnly()`(#1147).
* Change listeners will now auto-expand variable names to be more descriptive when using Android Studio.
* The `toString()` methods for the standard and dynamic proxies now print "proxy", or "dynamic" before the left bracket enclosing the data.

### Bug Fixes

* `@LinkingObjects` annotation now also works with Kotlin (#4611).

### Internal

* Use separated locks for different `RealmCache`s (#4551).

## 3.1.4 (2017-05-04)

## Bug fixes

* Added missing row validation check in certain cases on invalidated/deleted objects (#4540).
* Initializing Realm is now more resilient if `Context.getFilesDir()` isn't working correctly (#4493).
* `OrderedRealmCollectionSnapshot.get()` returned a wrong object (#4554).
* `onSuccess` callback got triggered infinitely if a synced transaction was committed in the async transaction's `onSuccess` callback (#4594).

## 3.1.3 (2017-04-20)

### Enhancements

* [ObjectServer] Resume synchronization as soon as the connectivity is back (#4141).

### Bug Fixes

* `equals()` and `hashCode()` of managed `RealmObject`s that come from linking objects don't work correctly (#4487).
* Field name was missing in exception message when `null` was set to required field (#4484).
* Now throws `IllegalStateException` when a getter of linking objects is called against deleted or not yet loaded `RealmObject`s (#4499).
* `NullPointerException` caused by local transaction inside the listener of `findFirstAsync()`'s results (#4495).
* Native crash when adding listeners to `RealmObject` after removing listeners from the same `RealmObject` before (#4502).
* Native crash with "Invalid argument" error happened on some Android 7.1.1 devices when opening Realm on external storage (#4461).
* `OrderedRealmCollectionChangeListener` didn't report change ranges correctly when circular link's field changed (#4474).

### Internal

* Upgraded to Realm Sync 1.6.0.
* Upgraded to Realm Core 2.6.1.

## 3.1.2 (2017-04-12)

### Bug Fixes

* Crash caused by JNI couldn't find `OsObject.notifyChangeListeners` when ProGuard is enabled (#4461).
* Incompatible return type of `RealmSchema.getAll()` and `BaseRealm.getSchema()` (#4443).
* Memory leaked when synced Realm was initialized (#4465).
* An `IllegalStateException` will be thrown when starting iterating `OrderedRealmCollection` if the Realm is closed (#4471).

## 3.1.1 (2017-04-07)

### Bug Fixes

* Crash caused by Listeners on `RealmObject` getting triggered the 2nd time with different changed field (#4437).
* Unintentionally exposing `StandardRealmSchema` (#4443).
* Workaround for crashes on specific Samsung devices which are caused by a buggy `memmove` call (#3651).

## 3.1.0 (2017-04-05)

### Breaking Changes

* Updated file format of Realm files. Existing Realm files will automatically be migrated to the new format when they are opened, but older versions of Realm cannot open these files.
* [ObjectServer] Due to file format changes, Realm Object Server 1.3.0 or later is required.

### Enhancements

* Added support for reverse relationships through the `@LinkingObjects` annotation. See `io.realm.annotations.LinkingObjects` for documentation.  
  * This feature is in `@Beta`.
  * Queries on linking objects do not work.  Queries like `where(...).equalTo("field.linkingObjects.id", 7).findAll()` are not yet supported.
  * Backlink verification is incomplete.  Evil code can cause native crashes.
* The listener on `RealmObject` will only be triggered if the object changes (#3894).
* Added `RealmObjectChangeListener` interface that provide detailed information about `RealmObject` field changes.
* Listeners on `RealmList` and `RealmResults` will be triggered immediately when the transaction is committed on the same thread (#4245).
* The real `RealmMigrationNeededException` is now thrown instead of `IllegalArgumentException` if no migration is provided for a Realm that requires it.
* `RealmQuery.distinct()` can be performed on unindexed fields (#2285).
* `targetSdkVersion` is now 25.
* [ObjectServer] In case of a Client Reset, information about the location of the backed up Realm file is now reported through the `ErrorHandler` interface (#4080).
* [ObjectServer] Authentication URLs now automatically append `/auth` if no other path segment is set (#4370).

### Bug Fixes

* Crash with `LogicError` with `Bad version number` on notifier thread (#4369).
* `Realm.migrateRealm(RealmConfiguration)` now fails correctly with an `IllegalArgumentException` if a `SyncConfiguration` is provided (#4075).
* Potential cause for Realm file corruptions (never reported).
* Add `@Override` annotation to proxy class accessors and stop using raw type in proxy classes in order to remove warnings from javac (#4329).
* `findFirstAsync()` now returns an invalid object if there is no object matches the query condition instead of running the query repeatedly until it can find one (#4352).
* [ObjectServer] Changing the log level after starting a session now works correctly (#4337).

### Internal

* Using the Object Store's Session and SyncManager.
* Upgraded to Realm Sync 1.5.0.
* Upgraded to Realm Core 2.5.1.
* Upgraded Gradle to 3.4.1

## 3.0.0 (2017-02-28)

### Breaking Changes

* `RealmResults.distinct()` returns a new `RealmResults` object instead of filtering on the original object (#2947).
* `RealmResults` is auto-updated continuously. Any transaction on the current thread which may have an impact on the order or elements of the `RealmResults` will change the `RealmResults` immediately instead of change it in the next event loop. The standard `RealmResults.iterator()` will continue to work as normal, which means that you can still delete or modify elements without impacting the iterator. The same is not true for simple for-loops. In some cases a simple for-loop will not work (https://realm.io/docs/java/3.0.0/api/io/realm/OrderedRealmCollection.html#loops), and you must use the new createSnapshot() method.
* `RealmChangeListener` on `RealmObject` will now also be triggered when the object is deleted. Use `RealmObject.isValid()` to check this state(#3138).
* `RealmObject.asObservable()` will now emit the object when it is deleted. Use `RealmObject.isValid()` to check this state (#3138).
* Removed deprecated classes `Logger` and `AndroidLogger` (#4050).

### Deprecated

* `RealmResults.removeChangeListeners()`. Use `RealmResults.removeAllChangeListeners()` instead.
* `RealmObject.removeChangeListeners()`. Use `RealmObject.removeAllChangeListeners()` instead.
* `RealmResults.distinct()` and `RealmResults.distinctAsync()`. Use `RealmQuery.distinct()` and `RealmQuery.distinctAsync()` instead.

### Enhancements

* Added support for sorting by link's field (#672).
* Added `OrderedRealmCollectionSnapshot` class and `OrderedRealmCollection.createSnapshot()` method. `OrderedRealmCollectionSnapshot` is useful when changing `RealmResults` or `RealmList` in simple loops.
* Added `OrderedRealmCollectionChangeListener` interface for supporting fine-grained collection notifications.
* Added support for ChangeListeners on `RealmList`.
* Added `RealmList.asObservable()`.

### Bug Fixes

* Element type checking in `DynamicRealmObject#setList()` (#4252).
* Now throws `IllegalStateException` instead of process crash when any of thread confined methods in `RealmQuery` is called from wrong thread (#4228).
* Now throws `IllegalStateException` when any of thread confined methods in `DynamicRealmObject` is called from wrong thread (#4258).

### Internal

* Use Object Store's `Results` as the backend for `RealmResults` (#3372).
  - Use Object Store's notification mechanism to trigger listeners.
  - Local commits triggers Realm global listener and `RealmObject` listener on current thread immediately instead of in the next event loop.


## 2.3.2 (2017-02-27)

### Bug fixes

* Log levels in JNI layer were all reported as "Error" (#4204).
* Encrypted realms can end up corrupted if many threads are reading and writing at the same time (#4128).
* "Read-only file system" exception when compacting Realm file on external storage (#4140).

### Internal

* Updated to Realm Sync v1.2.1.
* Updated to Realm Core v2.3.2.

### Enhancements

* Improved performance of getters and setters in proxy classes.


## 2.3.1 (2017-02-07)

### Enhancements

* [ObjectServer] The `serverUrl` given to `SyncConfiguration.Builder()` is now more lenient and will also accept only paths as argument (#4144).
* [ObjectServer] Add a timer to refresh periodically the access_token.

### Bug fixes

* NPE problem in SharedRealm.finalize() (#3730).
* `RealmList.contains()` and `RealmResults.contains()` now correctly use custom `equals()` method on Realm model classes.
* Build error when the project is using Kotlin (#4087).
* Bug causing classes to be replaced by classes already in Gradle's classpath (#3568).
* NullPointerException when notifying a single object that it changed (#4086).


## 2.3.0 (2017-01-19)

### Object Server API Changes

* Realm Sync v1.0.0 has been released, and Realm Mobile Platform is no longer considered in beta.
* Breaking change: Location of Realm files are now placed in `getFilesDir()/<userIdentifier>` instead of `getFilesDir()/`.
  This is done in order to support shared Realms among users, while each user retaining their own local copy.
* Breaking change: `SyncUser.all()` now returns Map instead of List.
* Breaking change: Added a default `UserStore` saving users in a Realm file (`RealmFileUserStore`).
* Breaking change: Added multi-user support to `UserStore`. Added `get(String)` and `remove(String)`, removed `remove()` and renamed `get()` to `getCurrent()`.
* Breaking change: Changed the order of arguments to `SyncCredentials.custom()` to match iOS: token, provider, userInfo.
* Added support for `PermissionOffer` and `PermissionOfferResponse` to `SyncUser.getManagementRealm()`.
* Exceptions thrown in error handlers are ignored but logged (#3559).
* Removed unused public constants in `SyncConfiguration` (#4047).
* Fixed bug, preventing Sync client to renew the access token (#4038) (#4039).
* Now `SyncUser.logout()` properly revokes tokens (#3639).

### Bug fixes

* Fixed native memory leak setting the value of a primary key (#3993).
* Activated Realm's annotation processor on connectedTest when the project is using kapt (#4008).
* Fixed "too many open files" issue (#4002).
* Added temporary work-around for bug crashing Samsung Tab 3 devices on startup (#3651).

### Enhancements

* Added `like` predicate for String fields (#3752).

### Internal

* Updated to Realm Sync v1.0.0.
* Added a Realm backup when receiving a Sync client reset message from the server.

## 2.2.2 (2017-01-16)

### Object Server API Changes (In Beta)

* Disabled `Realm.compactRealm()` when sync is enabled as it might corrupt the Realm (https://github.com/realm/realm-core/issues/2345).

### Bug fixes

* "operation not permitted" issue when creating Realm file on some devices' external storage (#3629).
* Crash on API 10 devices (#3726).
* `UnsatisfiedLinkError` caused by `pipe2` (#3945).
* Unrecoverable error with message "Try again" when the notification fifo is full (#3964).
* Realm migration wasn't triggered when the primary key definition was altered (#3966).
* Use phantom reference to solve the finalize time out issue (#2496).

### Enhancements

* All major public classes are now non-final. This is mostly a compromise to support Mockito. All protected fields/methods are still not considered part of the public API and can change without notice (#3869).
* All Realm instances share a single notification daemon thread.
* Fixed Java lint warnings with generated proxy classes (#2929).

### Internal

* Upgraded Realm Core to 2.3.0.
* Upgraded Realm Sync to 1.0.0-BETA-6.5.

## 2.2.1 (2016-11-12)

### Object Server API Changes (In Beta)

* Fixed `SyncConfiguration.toString()` so it now outputs a correct description instead of an empty string (#3787).

### Bug fixes

* Added version number to the native library, preventing ReLinker from accidentally loading old code (#3775).
* `Realm.getLocalInstanceCount(config)` throwing NullPointerException if called after all Realms have been closed (#3791).

## 2.2.0 (2016-11-12)

### Object Server API Changes (In Beta)

* Added support for `SyncUser.getManagementRealm()` and permission changes.

### Bug fixes

* Kotlin projects no longer create the `RealmDefaultModule` if no Realm model classes are present (#3746).
* Remove `includedescriptorclasses` option from ProGuard rule file in order to support built-in shrinker of Android Gradle Plugin (#3714).
* Unexpected `RealmMigrationNeededException` was thrown when a field was added to synced Realm.

### Enhancements

* Added support for the `annotationProcessor` configuration provided by Android Gradle Plugin 2.2.0 or later. Realm plugin adds its annotation processor to the `annotationProcessor` configuration instead of `apt` configuration if it is available and the `com.neenbedankt.android-apt` plugin is not used. In Kotlin projects, `kapt` is used instead of the `annotationProcessor` configuration (#3026).

## 2.1.1 (2016-10-27)

### Bug fixes

* Fixed a bug in `Realm.insert` and `Realm.insertOrUpdate` methods causing a `StackOverFlow` when you try to insert a cyclic graph of objects between Realms (#3732).

### Object Server API Changes (In Beta)

* Set default RxFactory to `SyncConfiguration`.

### Bug fixes

* ProGuard configuration introduced in 2.1.0 unexpectedly kept classes that did not have the @KeepMember annotation (#3689).

## 2.1.0 (2016-10-25)

### Breaking changes

* * `SecureUserStore` has been moved to its own GitHub repository: https://github.com/realm/realm-android-user-store
  See https://github.com/realm/realm-android-user-store/blob/master/README.md for further info on how to include it.


### Object Server API Changes (In Beta)

* Renamed `User` to `SyncUser`, `Credentials` to `SyncCredentials` and `Session` to `SyncSession` to align names with Cocoa.
* Removed `SyncManager.setLogLevel()`. Use `RealmLog.setLevel()` instead.
* `SyncUser.logout()` now correctly clears `SyncUser.currentUser()` (#3638).
* Missing ProGuard configuration for libraries used by Sync extension (#3596).
* Error handler was not called when sync session failed (#3597).
* Added `User.all()` that returns all known Realm Object Server users.
* Upgraded Realm Sync to 1.0.0-BETA-3.2

### Deprecated

* `Logger`. Use `RealmLogger` instead.
* `AndroidLogger`. The logger for Android is implemented in native code instead.

### Bug fixes

* The following were not kept by ProGuard: names of native methods not in the `io.realm.internal` package, names of classes used in method signature (#3596).
* Permission error when a database file was located on external storage (#3140).
* Memory leak when unsubscribing from a RealmResults/RealmObject RxJava Observable (#3552).

### Enhancements

* `Realm.compactRealm()` now works for encrypted Realms.
* Added `first(E defaultValue)` and `last(E defaultValue)` methods to `RealmList` and `RealmResult`. These methods will return the provided object instead of throwing an `IndexOutOfBoundsException` if the list is empty.
* Reduce transformer logger verbosity (#3608).
* `RealmLog.setLevel(int)` for setting the log level across all loggers.

### Internal

* Upgraded Realm Core to 2.1.3

### Credits

* Thanks to Max Furman (@maxfurman) for adding support for `first()` and `last()` default values.

## 2.0.2 (2016-10-06)

This release is not protocol-compatible with previous versions of the Realm Mobile Platform. The base library is still fully compatible.

### Bug fixes

* Build error when using Java 7 (#3563).

### Internal

* Upgraded Realm Core to 2.1.0
* Upgraded Realm Sync to 1.0.0-BETA-2.0.

## 2.0.1 (2016-10-05)

### Bug fixes

* `android.net.conn.CONNECTIVITY_CHANGE` broadcast caused `RuntimeException` if sync extension was disabled (#3505).
* `android.net.conn.CONNECTIVITY_CHANGE` was not delivered on Android 7 devices.
* `distinctAsync` did not respect other query parameters (#3537).
* `ConcurrentModificationException` from Gradle when building an application (#3501).

### Internal

* Upgraded to Realm Core 2.0.1 / Realm Sync 1.3-BETA

## 2.0.0 (2016-09-27)

This release introduces support for the Realm Mobile Platform!
See <https://realm.io/news/introducing-realm-mobile-platform/> for an overview of these great new features.

### Breaking Changes

* Files written by Realm 2.0 cannot be read by 1.x or earlier versions. Old files can still be opened.
* It is now required to call `Realm.init(Context)` before calling any other Realm API.
* Removed `RealmConfiguration.Builder(Context)`, `RealmConfiguration.Builder(Context, File)` and `RealmConfiguration.Builder(File)` constructors.
* `isValid()` now always returns `true` instead of `false` for unmanaged `RealmObject` and `RealmList`. This puts it in line with the behaviour of the Cocoa and .NET API's (#3101).
* armeabi is not supported anymore.
* Added new `RealmFileException`.
  - `IncompatibleLockFileException` has been removed and replaced by `RealmFileException` with kind `INCOMPATIBLE_LOCK_FILE`.
  - `RealmIOExcpetion` has been removed and replaced by `RealmFileException`.
* `RealmConfiguration.Builder.assetFile(Context, String)` has been renamed to `RealmConfiguration.Builder.assetFile(String)`.
* Object with primary key is now required to define it when the object is created. This means that `Realm.createObject(Class<E>)` and `DynamicRealm.createObject(String)` now throws `RealmException` if they are used to create an object with a primary key field. Use `Realm.createObject(Class<E>, Object)` or `DynamicRealm.createObject(String, Object)` instead.
* Importing from JSON without the primary key field defined in the JSON object now throws `IllegalArgumentException`.
* Now `Realm.beginTransaction()`, `Realm.executeTransaction()` and `Realm.waitForChange()` throw `RealmMigrationNeededException` if a remote process introduces incompatible schema changes (#3409).
* The primary key value of an object can no longer be changed after the object was created. Instead a new object must be created and all fields copied over.
* Now `Realm.createObject(Class)` and `Realm.createObject(Class,Object)` take the values from the model's fields and default constructor. Creating objects through the `DynamicRealm` does not use these values (#777).
* When `Realm.create*FromJson()`s create a new `RealmObject`, now they take the default values defined by the field itself and its default constructor for those fields that are not defined in the JSON object.

### Enhancements

* Added `realmObject.isManaged()`, `RealmObject.isManaged(obj)` and `RealmCollection.isManaged()` (#3101).
* Added `RealmConfiguration.Builder.directory(File)`.
* `RealmLog` has been moved to the public API. It is now possible to control which events Realm emit to Logcat. See the `RealmLog` class for more details.
* Typed `RealmObject`s can now continue to access their fields properly even though the schema was changed while the Realm was open (#3409).
* A `RealmMigrationNeededException` will be thrown with a cause to show the detailed message when a migration is needed and the migration block is not in the `RealmConfiguration`.


### Bug fixes

* Fixed a lint error in proxy classes when the 'minSdkVersion' of user's project is smaller than 11 (#3356).
* Fixed a potential crash when there were lots of async queries waiting in the queue.
* Fixed a bug causing the Realm Transformer to not transform field access in the model's constructors (#3361).
* Fixed a bug causing a build failure when the Realm Transformer adds accessors to a model class that was already transformed in other project (#3469).
* Fixed a bug causing the `NullPointerException` when calling getters/setters in the model's constructors (#2536).

### Internal

* Moved JNI build to CMake.
* Updated Realm Core to 2.0.0.
* Updated ReLinker to 1.2.2.

## 1.2.0 (2016-08-19)

### Bug fixes

* Throw a proper exception when operating on a non-existing field with the dynamic API (#3292).
* `DynamicRealmObject.setList` should only accept `RealmList<DynamicRealmObject>` (#3280).
* `DynamicRealmObject.getX(fieldName)` now throws a proper exception instead of a native crash when called with a field name of the wrong type (#3294).
* Fixed a concurrency crash which might happen when `Realm.executeTransactionAsync()` tried to call `onSucess` after the Realm was closed.

### Enhancements

* Added `RealmQuery.in()` for a comparison against multiple values.
* Added byte array (`byte[]`) support to `RealmQuery`'s `equalTo` and `notEqualTo` methods.
* Optimized internal caching of schema classes (#3315).

### Internal

* Updated Realm Core to 1.5.1.
* Improved sorting speed.
* Completely removed the `OptionalAPITransformer`.

### Credits

* Thanks to Brenden Kromhout (@bkromhout) for adding binary array support to `equalTo` and `notEqualTo`.

## 1.1.1 (2016-07-01)

### Bug fixes

* Fixed a wrong JNI method declaration which might cause "method not found" crash on some devices.
* Fixed a bug that `Error` in the background async thread is not forwarded to the caller thread.
* Fixed a crash when an empty `Collection` is passed to `insert()`/`insertOrUpdate()` (#3103).
* Fixed a bug that does not transfer the primary key when `RealmSchemaObject.setClassName()` is called to rename a class (#3118).
* Fixed bug in `Realm.insert` and `Realm.insertOrUpdate` methods causing a `RealmList` to be cleared when inserting a managed `RealmModel` (#3105).
* Fixed a concurrency allocation bug in storage engine which might lead to some random crashes.
* Bulk insertion now throws if it is not called in a transaction (#3173).
* The IllegalStateException thrown when accessing an empty RealmObject is now more meaningful (#3200).
* `insert()` now correctly throws an exception if two different objects have the same primary key (#3212).
* Blackberry Z10 throwing "Function not implemented" (#3178).
* Reduced the number of file descriptors used by Realm Core (#3197).
* Throw a proper `IllegalStateException` if a `RealmChangeListener` is used inside an IntentService (#2875).

### Enhancements

* The Realm Annotation processor no longer consumes the Realm annotations. Allowing other annotation processors to run.

### Internal

* Updated Realm Core to 1.4.2.
* Improved sorting speed.

## 1.1.0 (2016-06-30)

### Bug fixes

* A number of bug fixes in the storage engine related to memory management in rare cases when a Realm has been compacted.
* Disabled the optional API transformer since it has problems with DexGuard (#3022).
* `OnSuccess.OnSuccess()` might not be called with the correct Realm version for async transaction (#1893).
* Fixed a bug in `copyToRealm()` causing a cyclic dependency objects being duplicated.
* Fixed a build failure when model class has a conflicting name such as `Map`, `List`, `String`, ... (#3077).

### Enhancements

* Added `insert(RealmModel obj)`, `insertOrUpdate(RealmModel obj)`, `insert(Collection<RealmModel> collection)` and `insertOrUpdate(Collection<RealmModel> collection)` to perform batch inserts (#1684).
* Enhanced `Table.toString()` to show a PrimaryKey field details (#2903).
* Enabled ReLinker when loading a Realm from a custom path by adding a `RealmConfiguration.Builder(Context, File)` constructor (#2900).
* Changed `targetSdkVersion` of `realm-library` to 24.
* Logs warning if `DynamicRealm` is not closed when GC happens as it does for `Realm`.

### Deprecated

* `RealmConfiguration.Builder(File)`. Use `RealmConfiguration.Builder(Context, File)` instead.

### Internal

* Updated Realm Core to 1.2.0.

## 1.0.1 (2016-05-25)

### Bug fixes

* Fixed a crash when calling `Table.toString()` in debugger (#2429).
* Fixed a race condition which would cause some `RealmResults` to not be properly updated inside a `RealmChangeListener`. This could result in crashes when accessing items from those results (#2926/#2951).
* Revised `RealmResults.isLoaded()` description (#2895).
* Fixed a bug that could cause Realm to lose track of primary key when using `RealmObjectSchema.removeField()` and `RealmObjectSchema.renameField()` (#2829/#2926).
* Fixed a bug that prevented some devices from finding async related JNI methods correctly.
* Updated ProGuard configuration in order not to depend on Android's default configuration (#2972).
* Fixed a race condition between Realms notifications and other UI events. This could e.g. cause ListView to crash (#2990).
* Fixed a bug that allowed both `RealmConfiguration.Builder.assetFile()`/`deleteRealmIfMigrationNeeded()` to be configured at the same time, which leads to the asset file accidentally being deleted in migrations (#2933).
* Realm crashed outright when the same Realm file was opened in two processes. Realm will now optimistically retry opening for 1 second before throwing an Error (#2459).

### Enhancements

* Removes RxJava related APIs during bytecode transforming to make RealmObject plays well with reflection when rx.Observable doesn't exist.

## 1.0.0 (2016-05-25)

No changes since 0.91.1.

## 0.91.1 (2016-05-25)

* Updated Realm Core to 1.0.1.

### Bug fixes

* Fixed a bug when opening a Realm causes a staled memory mapping. Symptoms are error messages like "Bad or incompatible history type", "File format version doesn't match", and "Encrypted interprocess sharing is currently unsupported".

## 0.91.0 (2016-05-20)

* Updated Realm Core to 1.0.0.

### Breaking changes

* Removed all `@Deprecated` methods.
* Calling `Realm.setAutoRefresh()` or `DynamicRealm.setAutoRefresh()` from non-Looper thread throws `IllegalStateException` even if the `autoRefresh` is false (#2820).

### Bug fixes

* Calling RealmResults.deleteAllFromRealm() might lead to native crash (#2759).
* The annotation processor now correctly reports an error if trying to reference interfaces in model classes (#2808).
* Added null check to `addChangeListener` and `removeChangeListener` in `Realm` and `DynamicRealm` (#2772).
* Calling `RealmObjectSchema.addPrimaryKey()` adds an index to the primary key field, and calling `RealmObjectSchema.removePrimaryKey()` removes the index from the field (#2832).
* Log files are not deleted when calling `Realm.deleteRealm()` (#2834).

### Enhancements

* Upgrading to OpenSSL 1.0.1t. From July 11, 2016, Google Play only accept apps using OpenSSL 1.0.1r or later (https://support.google.com/faqs/answer/6376725, #2749).
* Added support for automatically copying an initial database from assets using `RealmConfiguration.Builder.assetFile()`.
* Better error messages when certain file operations fail.

### Credits

* Paweł Surówka (@thesurix) for adding the `RealmConfiguration.Builder.assetFile()`.

## 0.90.1

* Updated Realm Core to 0.100.2.

### Bug fixes

* Opening a Realm while closing a Realm in another thread could lead to a race condition.
* Automatic migration to the new file format could in rare circumstances lead to a crash.
* Fixing a race condition that may occur when using Async API (#2724).
* Fixed CannotCompileException when related class definition in android.jar cannot be found (#2703).

### Enhancements

* Prints path when file related exceptions are thrown.

## 0.90.0

* Updated Realm Core to 0.100.0.

### Breaking changes

* RealmChangeListener provides the changed object/Realm/collection as well (#1594).
* All JSON methods on Realm now only wraps JSONException in RealmException. All other Exceptions are thrown as they are.
* Marked all methods on `RealmObject` and all public classes final (#1594).
* Removed `BaseRealm` from the public API.
* Removed `HandlerController` from the public API.
* Removed constructor of `RealmAsyncTask` from the public API (#1594).
* `RealmBaseAdapter` has been moved to its own GitHub repository: https://github.com/realm/realm-android-adapters
  See https://github.com/realm/realm-android-adapters/blob/master/README.md for further info on how to include it.
* File format of Realm files is changed. Files will be automatically upgraded but opening a Realm file with older
  versions of Realm is not possible.

### Deprecated

* `Realm.allObjects*()`. Use `Realm.where(clazz).findAll*()` instead.
* `Realm.distinct*()`. Use `Realm.where(clazz).distinct*()` instead.
* `DynamicRealm.allObjects*()`. Use `DynamicRealm.where(className).findAll*()` instead.
* `DynamicRealm.distinct*()`. Use `DynamicRealm.where(className).distinct*()` instead.
* `Realm.allObjectsSorted(field, sort, field, sort, field, sort)`. Use `RealmQuery.findAllSorted(field[], sort[])`` instead.
* `RealmQuery.findAllSorted(field, sort, field, sort, field, sort)`. Use `RealmQuery.findAllSorted(field[], sort[])`` instead.
* `RealmQuery.findAllSortedAsync(field, sort, field, sort, field, sort)`. Use `RealmQuery.findAllSortedAsync(field[], sort[])`` instead.
* `RealmConfiguration.setModules()`. Use `RealmConfiguration.modules()` instead.
* `Realm.refresh()` and `DynamicRealm.refresh()`. Use `Realm.waitForChange()`/`stopWaitForChange()` or `DynamicRealm.waitForChange()`/`stopWaitForChange()` instead.

### Enhancements

* `RealmObjectSchema.getPrimaryKey()` (#2636).
* `Realm.createObject(Class, Object)` for creating objects with a primary key directly.
* Unit tests in Android library projects now detect Realm model classes.
* Better error message if `equals()` and `hashCode()` are not properly overridden in custom Migration classes.
* Expanding the precision of `Date` fields to cover full range (#833).
* `Realm.waitForChange()`/`stopWaitForChange()` and `DynamicRealm.waitForChange()`/`stopWaitForChange()` (#2386).

### Bug fixes

* `RealmChangeListener` on `RealmObject` is not triggered when adding listener on returned `RealmObject` of `copyToRealmOrUpdate()` (#2569).

### Credits

* Thanks to Brenden Kromhout (@bkromhout) for adding `RealmObjectSchema.getPrimaryKey()`.

## 0.89.1

### Bug fixes

* @PrimaryKey + @Required on String type primary key no longer throws when using copyToRealm or copyToRealmOrUpdate (#2653).
* Primary key is cleared/changed when calling RealmSchema.remove()/RealmSchema.rename() (#2555).
* Objects implementing RealmModel can be used as a field of RealmModel/RealmObject (#2654).

## 0.89.0

### Breaking changes

* @PrimaryKey field value can now be null for String, Byte, Short, Integer, and Long types. Older Realms should be migrated, using RealmObjectSchema.setNullable(), or by adding the @Required annotation (#2515).
* `RealmResults.clear()` now throws UnsupportedOperationException. Use `RealmResults.deleteAllFromRealm()` instead.
* `RealmResults.remove(int)` now throws UnsupportedOperationException. Use `RealmResults.deleteFromRealm(int)` instead.
* `RealmResults.sort()` and `RealmList.sort()` now return the sorted result instead of sorting in-place.
* `RealmList.first()` and `RealmList.last()` now throw `ArrayIndexOutOfBoundsException` if `RealmList` is empty.
* Removed deprecated method `Realm.getTable()` from public API.
* `Realm.refresh()` and `DynamicRealm.refresh()` on a Looper no longer have any effect. `RealmObject` and `RealmResults` are always updated on the next event loop.

### Deprecated

* `RealmObject.removeFromRealm()` in place of `RealmObject.deleteFromRealm()`
* `Realm.clear(Class)` in favour of `Realm.delete(Class)`.
* `DynamicRealm.clear(Class)` in place of `DynamicRealm.delete(Class)`.

### Enhancements

* Added a `RealmModel` interface that can be used instead of extending `RealmObject`.
* `RealmCollection` and `OrderedRealmCollection` interfaces have been added. `RealmList` and `RealmResults` both implement these.
* `RealmBaseAdapter` now accept an `OrderedRealmCollection` instead of only `RealmResults`.
* `RealmObjectSchema.isPrimaryKey(String)` (#2440)
* `RealmConfiguration.initialData(Realm.Transaction)` can now be used to populate a Realm file before it is used for the first time.

### Bug fixes

* `RealmObjectSchema.isRequired(String)` and `RealmObjectSchema.isNullable(String)` don't throw when the given field name doesn't exist.

### Credits

* Thanks to @thesurix for adding `RealmConfiguration.initialData()`.

## 0.88.3

* Updated Realm Core to 0.97.3.

### Enhancements

* Throws an IllegalArgumentException when calling Realm.copyToRealm()/Realm.copyToRealmOrUpdate() with a RealmObject which belongs to another Realm instance in a different thread.
* Improved speed of cleaning up native resources (#2496).

### Bug fixes

* Field annotated with @Ignored should not have accessors generated by the bytecode transformer (#2478).
* RealmResults and RealmObjects can no longer accidentially be GC'ed if using `asObservable()`. Previously this caused the observable to stop emitting (#2485).
* Fixed an build issue when using Realm in library projects on Windows (#2484).
* Custom equals(), toString() and hashCode() are no longer incorrectly overwritten by the proxy class (#2545).

## 0.88.2

* Updated Realm Core to 0.97.2.

### Enhancements

* Outputs additional information when incompatible lock file error occurs.

### Bug fixes

* Race condition causing BadVersionException when running multiple async writes and queries at the same time (#2021/#2391/#2417).

## 0.88.1

### Bug fixes

* Prevent throwing NullPointerException in RealmConfiguration.equals(RealmConfiguration) when RxJava is not in the classpath (#2416).
* RealmTransformer fails because of missing annotation classes in user's project (#2413).
* Added SONAME header to shared libraries (#2432).
* now DynamicRealmObject.toString() correctly shows null value as "null" and the format is aligned to the String from typed RealmObject (#2439).
* Fixed an issue occurring while resolving ReLinker in apps using a library based on Realm (#2415).

## 0.88.0 (2016-03-10)

* Updated Realm Core to 0.97.0.

### Breaking changes

* Realm has now to be installed as a Gradle plugin.
* DynamicRealm.executeTransaction() now directly throws any RuntimeException instead of wrapping it in a RealmException (#1682).
* DynamicRealm.executeTransaction() now throws IllegalArgumentException instead of silently accepting a null Transaction object.
* String setters now throw IllegalArgumentException instead of RealmError for invalid surrogates.
* DynamicRealm.distinct()/distinctAsync() and Realm.distinct()/distinctAsync() now throw IllegalArgumentException instead of UnsupportedOperationException for invalid type or unindexed field.
* All thread local change listeners are now delayed until the next Looper event instead of being triggered when committing.
* Removed RealmConfiguration.getSchemaMediator() from public API which was deprecated in 0.86.0. Please use RealmConfiguration.getRealmObjectClasses() to obtain the set of model classes (#1797).
* Realm.migrateRealm() throws a FileNotFoundException if the Realm file doesn't exist.
* It is now required to unsubscribe from all Realm RxJava observables in order to fully close the Realm (#2357).

### Deprecated

* Realm.getInstance(Context). Use Realm.getInstance(RealmConfiguration) or Realm.getDefaultInstance() instead.
* Realm.getTable(Class) which was public because of the old migration API. Use Realm.getSchema() or DynamicRealm.getSchema() instead.
* Realm.executeTransaction(Transaction, Callback) and replaced it with Realm.executeTransactionAsync(Transaction), Realm.executeTransactionAsync(Transaction, OnSuccess), Realm.executeTransactionAsync(Transaction, OnError) and Realm.executeTransactionAsync(Transaction, OnSuccess, OnError).

### Enhancements

* Support for custom methods, custom logic in accessors, custom accessor names, interface implementation and public fields in Realm objects (#909).
* Support to project Lombok (#502).
* RealmQuery.isNotEmpty() (#2025).
* Realm.deleteAll() and RealmList.deleteAllFromRealm() (#1560).
* RealmQuery.distinct() and RealmResults.distinct() (#1568).
* RealmQuery.distinctAsync() and RealmResults.distinctAsync() (#2118).
* Improved .so loading by using [ReLinker](https://github.com/KeepSafe/ReLinker).
* Improved performance of RealmList#contains() (#897).
* distinct(...) for Realm, DynamicRealm, RealmQuery, and RealmResults can take multiple parameters (#2284).
* "realm" and "row" can be used as field name in model classes (#2255).
* RealmResults.size() now returns Integer.MAX_VALUE when actual size is greater than Integer.MAX_VALUE (#2129).
* Removed allowBackup from AndroidManifest (#2307).

### Bug fixes

* Error occurring during test and (#2025).
* Error occurring during test and connectedCheck of unit test example (#1934).
* Bug in jsonExample (#2092).
* Multiple calls of RealmResults.distinct() causes to return wrong results (#2198).
* Calling DynamicRealmObject.setList() with RealmList<DynamicRealmObject> (#2368).
* RealmChangeListeners did not triggering correctly if findFirstAsync() didn't find any object. findFirstAsync() Observables now also correctly call onNext when the query completes in that case (#2200).
* Setting a null value to trigger RealmChangeListener (#2366).
* Preventing throwing BadVersionException (#2391).

### Credits

* Thanks to Bill Best (@wmbest2) for snapshot testing.
* Thanks to Graham Smith (@grahamsmith) for a detailed bug report (#2200).

## 0.87.5 (2016-01-29)
* Updated Realm Core to 0.96.2.
  - IllegalStateException won't be thrown anymore in RealmResults.where() if the RealmList which the RealmResults is created on has been deleted. Instead, the RealmResults will be treated as empty forever.
  - Fixed a bug causing a bad version exception, when using findFirstAsync (#2115).

## 0.87.4 (2016-01-28)
* Updated Realm Core to 0.96.0.
  - Fixed bug causing BadVersionException or crashing core when running async queries.

## 0.87.3 (2016-01-25)
* IllegalArgumentException is now properly thrown when calling Realm.copyFromRealm() with a DynamicRealmObject (#2058).
* Fixed a message in IllegalArgumentException thrown by the accessors of DynamicRealmObject (#2141).
* Fixed RealmList not returning DynamicRealmObjects of the correct underlying type (#2143).
* Fixed potential crash when rolling back removal of classes that reference each other (#1829).
* Updated Realm Core to 0.95.8.
  - Fixed a bug where undetected deleted object might lead to seg. fault (#1945).
  - Better performance when deleting objects (#2015).

## 0.87.2 (2016-01-08)
* Removed explicit GC call when committing a transaction (#1925).
* Fixed a bug when RealmObjectSchema.addField() was called with the PRIMARY_KEY modifier, the field was not set as a required field (#2001).
* Fixed a bug which could throw a ConcurrentModificationException in RealmObject's or RealmResults' change listener (#1970).
* Fixed RealmList.set() so it now correctly returns the old element instead of the new (#2044).
* Fixed the deployment of source and javadoc jars (#1971).

## 0.87.1 (2015-12-23)
* Upgraded to NDK R10e. Using gcc 4.9 for all architectures.
* Updated Realm Core to 0.95.6
  - Fixed a bug where an async query can be copied incomplete in rare cases (#1717).
* Fixed potential memory leak when using async query.
* Added a check to prevent removing a RealmChangeListener from a non-Looper thread (#1962). (Thank you @hohnamkung.)

## 0.87.0 (2015-12-17)
* Added Realm.asObservable(), RealmResults.asObservable(), RealmObject.asObservable(), DynamicRealm.asObservable() and DynamicRealmObject.asObservable().
* Added RealmConfiguration.Builder.rxFactory() and RxObservableFactory for custom RxJava observable factory classes.
* Added Realm.copyFromRealm() for creating detached copies of Realm objects (#931).
* Added RealmObjectSchema.getFieldType() (#1883).
* Added unitTestExample to showcase unit and instrumentation tests. Examples include jUnit3, jUnit4, Espresso, Robolectric, and MPowermock usage with Realm (#1440).
* Added support for ISO8601 based dates for JSON import. If JSON dates are invalid a RealmException will be thrown (#1213).
* Added APK splits to gridViewExample (#1834).

## 0.86.1 (2015-12-11)
* Improved the performance of removing objects (RealmResults.clear() and RealmResults.remove()).
* Updated Realm Core to 0.95.5.
* Updated ProGuard configuration (#1904).
* Fixed a bug where RealmQuery.findFirst() returned a wrong result if the RealmQuery had been created from a RealmResults.where() (#1905).
* Fixed a bug causing DynamicRealmObject.getObject()/setObject() to use the wrong class (#1912).
* Fixed a bug which could cause a crash when closing Realm instances in change listeners (#1900).
* Fixed a crash occurring during update of multiple async queries (#1895).
* Fixed listeners not triggered for RealmObject & RealmResults created using copy or create methods (#1884).
* Fixed RealmChangeListener never called inside RealmResults (#1894).
* Fixed crash when calling clear on a RealmList (#1886).

## 0.86.0 (2015-12-03)
* BREAKING CHANGE: The Migration API has been replaced with a new API.
* BREAKING CHANGE: RealmResults.SORT_ORDER_ASCENDING and RealmResults.SORT_ORDER_DESCENDING constants have been replaced by Sort.ASCENDING and Sort.DESCENDING enums.
* BREAKING CHANGE: RealmQuery.CASE_SENSITIVE and RealmQuery.CASE_INSENSITIVE constants have been replaced by Case.SENSITIVE and Case.INSENSITIVE enums.
* BREAKING CHANGE: Realm.addChangeListener, RealmObject.addChangeListener and RealmResults.addChangeListener hold a strong reference to the listener, you should unregister the listener to avoid memory leaks.
* BREAKING CHANGE: Removed deprecated methods RealmQuery.minimum{Int,Float,Double}, RealmQuery.maximum{Int,Float,Double}, RealmQuery.sum{Int,Float,Double} and RealmQuery.average{Int,Float,Double}. Use RealmQuery.min(), RealmQuery.max(), RealmQuery.sum() and RealmQuery.average() instead.
* BREAKING CHANGE: Removed RealmConfiguration.getSchemaMediator() which is public by mistake. And RealmConfiguration.getRealmObjectClasses() is added as an alternative in order to obtain the set of model classes (#1797).
* BREAKING CHANGE: Realm.addChangeListener, RealmObject.addChangeListener and RealmResults.addChangeListener will throw an IllegalStateException when invoked on a non-Looper thread. This is to prevent registering listeners that will not be invoked.
* BREAKING CHANGE: trying to access a property on an unloaded RealmObject obtained asynchronously will throw an IllegalStateException
* Added new Dynamic API using DynamicRealm and DynamicRealmObject.
* Added Realm.getSchema() and DynamicRealm.getSchema().
* Realm.createOrUpdateObjectFromJson() now works correctly if the RealmObject class contains a primary key (#1777).
* Realm.compactRealm() doesn't throw an exception if the Realm file is opened. It just returns false instead.
* Updated Realm Core to 0.95.3.
  - Fixed a bug where RealmQuery.average(String) returned a wrong value for a nullable Long/Integer/Short/Byte field (#1803).
  - Fixed a bug where RealmQuery.average(String) wrongly counted the null value for average calculation (#1854).

## 0.85.1 (2015-11-23)
* Fixed a bug which could corrupt primary key information when updating from a Realm version <= 0.84.1 (#1775).

## 0.85.0 (2016-11-19)
* BREAKING CHANGE: Removed RealmEncryptionNotSupportedException since the encryption implementation changed in Realm's underlying storage engine. Encryption is now supported on all devices.
* BREAKING CHANGE: Realm.executeTransaction() now directly throws any RuntimeException instead of wrapping it in a RealmException (#1682).
* BREAKING CHANGE: RealmQuery.isNull() and RealmQuery.isNotNull() now throw IllegalArgumentException instead of RealmError if the fieldname is a linked field and the last element is a link (#1693).
* Added Realm.isEmpty().
* Setters in managed object for RealmObject and RealmList now throw IllegalArgumentException if the value contains an invalid (unmanaged, removed, closed, from different Realm) object (#1749).
* Attempting to refresh a Realm while a transaction is in process will now throw an IllegalStateException (#1712).
* The Realm AAR now also contains the ProGuard configuration (#1767). (Thank you @skyisle.)
* Updated Realm Core to 0.95.
  - Removed reliance on POSIX signals when using encryption.

## 0.84.2
* Fixed a bug making it impossible to convert a field to become required during a migration (#1695).
* Fixed a bug making it impossible to read Realms created using primary keys and created by iOS (#1703).
* Fixed some memory leaks when an Exception is thrown (#1730).
* Fixed a memory leak when using relationships (#1285).
* Fixed a bug causing cached column indices to be cleared too soon (#1732).

## 0.84.1 (2015-10-28)
* Updated Realm Core to 0.94.4.
  - Fixed a bug that could cause a crash when running the same query multiple times.
* Updated ProGuard configuration. See [documentation](https://realm.io/docs/java/latest/#proguard) for more details.
* Updated Kotlin example to use 1.0.0-beta.
* Fixed warnings reported by "lint -Xlint:all" (#1644).
* Fixed a bug where simultaneous opening and closing a Realm from different threads might result in a NullPointerException (#1646).
* Fixed a bug which made it possible to externally modify the encryption key in a RealmConfiguration (#1678).

## 0.84.0 (2015-10-22)
* Added support for async queries and transactions.
* Added support for parsing JSON Dates with timezone information. (Thank you @LateralKevin.)
* Added RealmQuery.isEmpty().
* Added Realm.isClosed() method.
* Added Realm.distinct() method.
* Added RealmQuery.isValid(), RealmResults.isValid() and RealmList.isValid(). Each method checks whether the instance is still valid to use or not(for example, the Realm has been closed or any parent object has been removed).
* Added Realm.isInTransaction() method.
* Updated Realm Core to version 0.94.3.
  - Fallback for mremap() now work correctly on BlackBerry devices.
* Following methods in managed RealmList now throw IllegalStateException instead of native crash when RealmList.isValid() returns false: add(int,RealmObject), add(RealmObject)
* Following methods in managed RealmList now throw IllegalStateException instead of ArrayIndexOutOfBoundsException when RealmList.isValid() returns false: set(int,RealmObject), move(int,int), remove(int), get(int)
* Following methods in managed RealmList now throw IllegalStateException instead of returning 0/null when RealmList.isValid() returns false: clear(), removeAll(Collection), remove(RealmObject), first(), last(), size(), where()
* RealmPrimaryKeyConstraintException is now thrown instead of RealmException if two objects with same primary key are inserted.
* IllegalStateException is now thrown when calling Realm's clear(), RealmResults's remove(), removeLast(), clear() or RealmObject's removeFromRealm() from an incorrect thread.
* Fixed a bug affecting RealmConfiguration.equals().
* Fixed a bug in RealmQuery.isNotNull() which produced wrong results for binary data.
* Fixed a bug in RealmQuery.isNull() and RealmQuery.isNotNull() which validated the query prematurely.
* Fixed a bug where closed Realms were trying to refresh themselves resulting in a NullPointerException.
* Fixed a bug that made it possible to migrate open Realms, which could cause undefined behavior when querying, reading or writing data.
* Fixed a bug causing column indices to be wrong for some edge cases. See #1611 for details.

## 0.83.1 (2015-10-15)
* Updated Realm Core to version 0.94.1.
  - Fixed a bug when using Realm.compactRealm() which could make it impossible to open the Realm file again.
  - Fixed a bug, so isNull link queries now always return true if any part is null.

## 0.83 (2015-10-08)
* BREAKING CHANGE: Database file format update. The Realm file created by this version cannot be used by previous versions of Realm.
* BREAKING CHANGE: Removed deprecated methods and constructors from the Realm class.
* BREAKING CHANGE: Introduced boxed types Boolean, Byte, Short, Integer, Long, Float and Double. Added null support. Introduced annotation @Required to indicate a field is not nullable. String, Date and byte[] became nullable by default which means a RealmMigrationNeededException will be thrown if an previous version of a Realm file is opened.
* Deprecated methods: RealmQuery.minimum{Int,Float,Double}, RealmQuery.maximum{Int,Float,Double}. Use RealmQuery.min() and RealmQuery.max() instead.
* Added support for x86_64.
* Fixed an issue where opening the same Realm file on two Looper threads could potentially lead to an IllegalStateException being thrown.
* Fixed an issue preventing the call of listeners on refresh().
* Opening a Realm file from one thread will no longer be blocked by a transaction from another thread.
* Range restrictions of Date fields have been removed. Date fields now accepts any value. Milliseconds are still removed.

## 0.82.2 (2015-09-04)
* Fixed a bug which might cause failure when loading the native library.
* Fixed a bug which might trigger a timeout in Context.finalize().
* Fixed a bug which might cause RealmObject.isValid() to throw an exception if the object is deleted.
* Updated Realm core to version 0.89.9
  - Fixed a potential stack overflow issue which might cause a crash when encryption was used.
  - Embedded crypto functions into Realm dynamic lib to avoid random issues on some devices.
  - Throw RealmEncryptionNotSupportedException if the device doesn't support Realm encryption. At least one device type (HTC One X) contains system bugs that prevents Realm's encryption from functioning properly. This is now detected, and an exception is thrown when trying to open/create an encrypted Realm file. It's up to the application to catch this and decide if it's OK to proceed without encryption instead.

## 0.82.1 (2015-08-06)
* Fixed a bug where using the wrong encryption key first caused the right key to be seen as invalid.
* Fixed a bug where String fields were ignored when updating objects from JSON with null values.
* Fixed a bug when calling System.exit(0), the process might hang.

## 0.82 (2015-07-28)
* BREAKING CHANGE: Fields with annotation @PrimaryKey are indexed automatically now. Older schemas require a migration.
* RealmConfiguration.setModules() now accept ignore null values which Realm.getDefaultModule() might return.
* Trying to access a deleted Realm object throw throws a proper IllegalStateException.
* Added in-memory Realm support.
* Closing realm on another thread different from where it was created now throws an exception.
* Realm will now throw a RealmError when Realm's underlying storage engine encounters an unrecoverable error.
* @Index annotation can also be applied to byte/short/int/long/boolean/Date now.
* Fixed a bug where RealmQuery objects are prematurely garbage collected.
* Removed RealmQuery.between() for link queries.

## 0.81.1 (2015-06-22)
* Fixed memory leak causing Realm to never release Realm objects.

## 0.81 (2015-06-19)
* Introduced RealmModules for working with custom schemas in libraries and apps.
* Introduced Realm.getDefaultInstance(), Realm.setDefaultInstance(RealmConfiguration) and Realm.getInstance(RealmConfiguration).
* Deprecated most constructors. They have been been replaced by Realm.getInstance(RealmConfiguration) and Realm.getDefaultInstance().
* Deprecated Realm.migrateRealmAtPath(). It has been replaced by Realm.migrateRealm(RealmConfiguration).
* Deprecated Realm.deleteFile(). It has been replaced by Realm.deleteRealm(RealmConfiguration).
* Deprecated Realm.compactFile(). It has been replaced by Realm.compactRealm(RealmConfiguration).
* RealmList.add(), RealmList.addAt() and RealmList.set() now copy unmanaged objects transparently into Realm.
* Realm now works with Kotlin (M12+). (Thank you @cypressious.)
* Fixed a performance regression introduced in 0.80.3 occurring during the validation of the Realm schema.
* Added a check to give a better error message when null is used as value for a primary key.
* Fixed unchecked cast warnings when building with Realm.
* Cleaned up examples (remove old test project).
* Added checking for missing generic type in RealmList fields in annotation processor.

## 0.80.3 (2015-05-22)
* Calling Realm.copyToRealmOrUpdate() with an object with a null primary key now throws a proper exception.
* Fixed a bug making it impossible to open Realms created by Realm-Cocoa if a model had a primary key defined.
* Trying to using Realm.copyToRealmOrUpdate() with an object with a null primary key now throws a proper exception.
* RealmChangedListener now also gets called on the same thread that did the commit.
* Fixed bug where Realm.createOrUpdateWithJson() reset Date and Binary data to default values if not found in the JSON output.
* Fixed a memory leak when using RealmBaseAdapter.
* RealmBaseAdapter now allow RealmResults to be null. (Thanks @zaki50.)
* Fixed a bug where a change to a model class (`RealmList<A>` to `RealmList<B>`) would not throw a RealmMigrationNeededException.
* Fixed a bug where setting multiple RealmLists didn't remove the previously added objects.
* Solved ConcurrentModificationException thrown when addChangeListener/removeChangeListener got called in the onChange. (Thanks @beeender)
* Fixed duplicated listeners in the same realm instance. Trying to add duplicated listeners is ignored now. (Thanks @beeender)

## 0.80.2 (2015-05-04)
* Trying to use Realm.copyToRealmOrUpdate() with an object with a null primary key now throws a proper exception.
* RealmMigrationNeedException can now return the path to the Realm that needs to be migrated.
* Fixed bug where creating a Realm instance with a hashcode collision no longer returned the wrong Realm instance.
* Updated Realm Core to version 0.89.2
  - fixed bug causing a crash when opening an encrypted Realm file on ARM64 devices.

## 0.80.1 (2015-04-16)
* Realm.createOrUpdateWithJson() no longer resets fields to their default value if they are not found in the JSON input.
* Realm.compactRealmFile() now uses Realm Core's compact() method which is more failure resilient.
* Realm.copyToRealm() now correctly handles referenced child objects that are already in the Realm.
* The ARM64 binary is now properly a part of the Eclipse distribution package.
* A RealmMigrationExceptionNeeded is now properly thrown if @Index and @PrimaryKey are not set correctly during a migration.
* Fixed bug causing Realms to be cached even though they failed to open correctly.
* Added Realm.deleteRealmFile(File) method.
* Fixed bug causing queries to fail if multiple Realms has different field ordering.
* Fixed bug when using Realm.copyToRealm() with a primary key could crash if default value was already used in the Realm.
* Updated Realm Core to version 0.89.0
  - Improved performance for sorting RealmResults.
  - Improved performance for refreshing a Realm after inserting or modifying strings or binary data.
  - Fixed bug causing incorrect result when querying indexed fields.
  - Fixed bug causing corruption of string index when deleting an object where there are duplicate values for the indexed field.
  - Fixed bug causing a crash after compacting the Realm file.
* Added RealmQuery.isNull() and RealmQuery.isNotNull() for querying relationships.
* Fixed a potential NPE in the RealmList constructor.

## 0.80 (2015-03-11)
* Queries on relationships can be case sensitive.
* Fixed bug when importing JSONObjects containing NULL values.
* Fixed crash when trying to remove last element of a RealmList.
* Fixed bug crashing annotation processor when using "name" in model classes for RealmObject references
* Fixed problem occurring when opening an encrypted Realm with two different instances of the same key.
* Version checker no longer reports that updates are available when latest version is used.
* Added support for static fields in RealmObjects.
* Realm.writeEncryptedCopyTo() has been reenabled.

## 0.79.1 (2015-02-20)
* copyToRealm() no longer crashes on cyclic data structures.
* Fixed potential crash when using copyToRealmOrUpdate with an object graph containing a mix of elements with and without primary keys.

## 0.79 (2015-02-16)
* Added support for ARM64.
* Added RealmQuery.not() to negate a query condition.
* Added copyToRealmOrUpdate() and createOrUpdateFromJson() methods, that works for models with primary keys.
* Made the native libraries much smaller. Arm went from 1.8MB to 800KB.
* Better error reporting when trying to create or open a Realm file fails.
* Improved error reporting in case of missing accessors in model classes.
* Re-enabled RealmResults.remove(index) and RealmResults.removeLast().
* Primary keys are now supported through the @PrimaryKey annotation.
* Fixed error when instantiating a Realm with the wrong key.
* Throw an exception if deleteRealmFile() is called when there is an open instance of the Realm.
* Made migrations and compression methods synchronised.
* Removed methods deprecated in 0.76. Now Realm.allObjectsSorted() and RealmQuery.findAllSorted() need to be used instead.
* Reimplemented Realm.allObjectSorted() for better performance.

## 0.78 (2015-01-22)
* Added proper support for encryption. Encryption support is now included by default. Keys are now 64 bytes long.
* Added support to write an encrypted copy of a Realm.
* Realm no longer incorrectly warns that an instance has been closed too many times.
* Realm now shows a log warning if an instance is being finalized without being closed.
* Fixed bug causing Realms to be cached during a RealmMigration resulting in invalid realms being returned from Realm.getInstance().
* Updated core to 0.88.

## 0.77 (2015-01-16)
* Added Realm.allObjectsSorted() and RealmQuery.findAllSorted() and extending RealmResults.sort() for multi-field sorting.
* Added more logging capabilities at the JNI level.
* Added proper encryption support. NOTE: The key has been increased from 32 bytes to 64 bytes (see example).
* Added support for unmanaged objects and custom constructors.
* Added more precise imports in proxy classes to avoid ambiguous references.
* Added support for executing a transaction with a closure using Realm.executeTransaction().
* Added RealmObject.isValid() to test if an object is still accessible.
* RealmResults.sort() now has better error reporting.
* Fixed bug when doing queries on the elements of a RealmList, ie. like Realm.where(Foo.class).getBars().where().equalTo("name").
* Fixed bug causing refresh() to be called on background threads with closed Realms.
* Fixed bug where calling Realm.close() too many times could result in Realm not getting closed at all. This now triggers a log warning.
* Throw NoSuchMethodError when RealmResults.indexOf() is called, since it's not implemented yet.
* Improved handling of empty model classes in the annotation processor
* Removed deprecated static constructors.
* Introduced new static constructors based on File instead of Context, allowing to save Realm files in custom locations.
* RealmList.remove() now properly returns the removed object.
* Calling realm.close() no longer prevent updates to other open realm instances on the same thread.

## 0.76.0 (2014-12-19)
* RealmObjects can now be imported using JSON.
* Gradle wrapper updated to support Android Studio 1.0.
* Fixed bug in RealmObject.equals() so it now correctly compares two objects from the same Realm.
* Fixed bug in Realm crashing for receiving notifications after close().
* Realm class is now marked as final.
* Replaced concurrency example with a better thread example.
* Allowed to add/remove RealmChangeListeners in RealmChangeListeners.
* Upgraded to core 0.87.0 (encryption support, API changes).
* Close the Realm instance after migrations.
* Added a check to deny the writing of objects outside of a transaction.

## 0.75.1 (2014-12-03)
* Changed sort to be an in-place method.
* Renamed SORT_ORDER_DECENDING to SORT_ORDER_DESCENDING.
* Added sorting functionality to allObjects() and findAll().
* Fixed bug when querying a date column with equalTo(), it would act as lessThan()

## 0.75.0 (2014-11-28)
* Realm now implements Closeable, allowing better cleanup of native resources.
* Added writeCopyTo() and compactRealmFile() to write and compact a Realm to a new file.
* RealmObject.toString(), equals() and hashCode() now support models with cyclic references.
* RealmResults.iterator() and listIterator() now correctly iterates the results when using remove().
* Bug fixed in Exception text when field names was not matching the database.
* Bug fixed so Realm no longer throws an Exception when removing the last object.
* Bug fixed in RealmResults which prevented sub-querying.
* The Date type does not support millisecond resolution, and dates before 1901-12-13 and dates after 2038-01-19 are not supported on 32 bit systems.
* Fixed bug so Realm no longer throws an Exception when removing the last object.
* Fixed bug in RealmResults which prevented sub-querying.

## 0.74.0 (2014-11-19)
* Added support for more field/accessors naming conventions.
* Added case sensitive versions of string comparison operators equalTo and notEqualTo.
* Added where() to RealmList to initiate queries.
* Added verification of fields names in queries with links.
* Added exception for queries with invalid field name.
* Allow static methods in model classes.
* An exception will now be thrown if you try to move Realm, RealmResults or RealmObject between threads.
* Fixed a bug in the calculation of the maximum of date field in a RealmResults.
* Updated core to 0.86.0, fixing a bug in cancelling an empty transaction, and major query speedups with floats/doubles.
* Consistent handling of UTF-8 strings.
* removeFromRealm() now calls moveLastOver() which is faster and more reliable when deleting multiple objects.

## 0.73.1 (2014-11-05)
* Fixed a bug that would send infinite notifications in some instances.

## 0.73.0 (2014-11-04)
* Fixed a bug not allowing queries with more than 1024 conditions.
* Rewritten the notification system. The API did not change but it's now much more reliable.
* Added support for switching auto-refresh on and off (Realm.setAutoRefresh).
* Added RealmBaseAdapter and an example using it.
* Added deleteFromRealm() method to RealmObject.

## 0.72.0 (2014-10-27)
* Extended sorting support to more types: boolean, byte, short, int, long, float, double, Date, and String fields are now supported.
* Better support for Java 7 and 8 in the annotations processor.
* Better support for the Eclipse annotations processor.
* Added Eclipse support to the distribution folder.
* Added Realm.cancelTransaction() to cancel/abort/rollback a transaction.
* Added support for link queries in the form realm.where(Owner.class).equalTo("cat.age", 12).findAll().
* Faster implementation of RealmQuery.findFirst().
* Upgraded core to 0.85.1 (deep copying of strings in queries; preparation for link queries).

## 0.71.0 (2014-10-07)
* Simplified the release artifact to a single Jar file.
* Added support for Eclipse.
* Added support for deploying to Maven.
* Throw exception if nested transactions are used (it's not allowed).
* Javadoc updated.
* Fixed [bug in RealmResults](https://github.com/realm/realm-java/issues/453).
* New annotation @Index to add search index to a field (currently only supporting String fields).
* Made the annotations processor more verbose and strict.
* Added RealmQuery.count() method.
* Added a new example about concurrency.
* Upgraded to core 0.84.0.

## 0.70.1 (2014-09-30)
* Enabled unit testing for the realm project.
* Fixed handling of camel-cased field names.

## 0.70.0 (2014-09-29)
* This is the first public beta release.<|MERGE_RESOLUTION|>--- conflicted
+++ resolved
@@ -1,3 +1,10 @@
+## 4.4.0 (YYYY-MM-DD)
+
+### Enhancements
+
+* Added support for partial Realms. Read [here](https://realm.io/docs/java/latest/#partial-realms) for more information.
+
+
 ## 4.3.0 (YYYY-MM-DD)
 
 ### Deprecated
@@ -8,15 +15,11 @@
 
 ### Enhancements
 
-<<<<<<< HEAD
-* Added support for partial Realms. Read [here](https://realm.io/docs/java/latest/#partial-realms) for more information.
-=======
 * [ObjectServer] Added explicit support for JSON Web Tokens (JWT) using `SyncCredentials.jwt(String token)`. It requires Object Server 2.0.23+ (#5580).
 * Projects using Kotlin now include additional extension functions that make working with Kotlin easier. See [docs](https://realm.io/docs/java/latest/#kotlin) for more info (#4684).
 * New query predicate: `sort()`.
 * New query predicate: `distinctValues()`. Will be renamed to `distinct` in next major version.
 * The Realm annotation processor now has a stable output when there are no changes to model classes, improving support for incremental compilers (#5567).
->>>>>>> 9e81303e
 
 ### Bug Fixes
 
