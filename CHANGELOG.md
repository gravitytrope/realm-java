--- conflicted
+++ resolved
@@ -1,4 +1,3 @@
-<<<<<<< HEAD
 ## 5.11.0(YYYY-MM-DD)
 
 ### Enhancements
@@ -23,7 +22,8 @@
 * Updated to Realm Core 5.19.1.
 * Updated to Relm Sync 4.4.2.
 * Updated to Object Store commit 3ff4170
-=======
+
+
 ## 5.10.1(YYYY-MM-DD)
 
 ## Enhancements 
@@ -39,7 +39,6 @@
 
 ## Internal
 * Updated to Object Store commit: cc3db611b1c10d2b890a92fa0f4b8291bc0f3ba2
->>>>>>> c84e22ab
 
 
 ## 5.10.0(2019-03-22)
